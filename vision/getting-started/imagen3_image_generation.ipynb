{
<<<<<<< HEAD
  "cells": [
    {
      "cell_type": "code",
      "execution_count": null,
      "metadata": {
        "id": "ijGzTHJJUCPY"
      },
      "outputs": [],
      "source": [
        "# Copyright 2024 Google LLC\n",
        "#\n",
        "# Licensed under the Apache License, Version 2.0 (the \"License\");\n",
        "# you may not use this file except in compliance with the License.\n",
        "# You may obtain a copy of the License at\n",
        "#\n",
        "#     https://www.apache.org/licenses/LICENSE-2.0\n",
        "#\n",
        "# Unless required by applicable law or agreed to in writing, software\n",
        "# distributed under the License is distributed on an \"AS IS\" BASIS,\n",
        "# WITHOUT WARRANTIES OR CONDITIONS OF ANY KIND, either express or implied.\n",
        "# See the License for the specific language governing permissions and\n",
        "# limitations under the License."
      ]
    },
    {
      "cell_type": "markdown",
      "metadata": {
        "id": "VEqbX8OhE8y9"
      },
      "source": [
        "# Imagen 3 Image Generation\n",
        "\n",
        "<table align=\"left\">\n",
        "  <td style=\"text-align: center\">\n",
        "    <a href=\"https://colab.research.google.com/github/GoogleCloudPlatform/generative-ai/blob/main/vision/getting-started/imagen3_image_generation.ipynb\">\n",
        "      <img src=\"https://cloud.google.com/ml-engine/images/colab-logo-32px.png\" alt=\"Google Colaboratory logo\"><br> Run in Colab\n",
        "    </a>\n",
        "  </td>\n",
        "  <td style=\"text-align: center\">\n",
        "    <a href=\"https://console.cloud.google.com/vertex-ai/colab/import/https:%2F%2Fraw.githubusercontent.com%2FGoogleCloudPlatform%2Fgenerative-ai%2Fmain%2Fvision%2Fgetting-started%2Fimagen3_image_generation.ipynb\">\n",
        "      <img width=\"32px\" src=\"https://cloud.google.com/ml-engine/images/colab-enterprise-logo-32px.png\" alt=\"Google Cloud Colab Enterprise logo\"><br> Run in Colab Enterprise\n",
        "    </a>\n",
        "  </td>\n",
        "  <td style=\"text-align: center\">\n",
        "    <a href=\"https://console.cloud.google.com/vertex-ai/workbench/deploy-notebook?download_url=https://raw.githubusercontent.com/GoogleCloudPlatform/generative-ai/main/vision/getting-started/imagen3_image_generation.ipynb\">\n",
        "      <img src=\"https://lh3.googleusercontent.com/UiNooY4LUgW_oTvpsNhPpQzsstV5W8F7rYgxgGBD85cWJoLmrOzhVs_ksK_vgx40SHs7jCqkTkCk=e14-rj-sc0xffffff-h130-w32\" alt=\"Vertex AI logo\"><br> Open in Vertex AI Workbench\n",
        "    </a>\n",
        "  </td>    \n",
        "  <td style=\"text-align: center\">\n",
        "    <a href=\"https://github.com/GoogleCloudPlatform/generative-ai/blob/main/vision/getting-started/imagen3_image_generation.ipynb\">\n",
        "      <img src=\"https://cloud.google.com/ml-engine/images/github-logo-32px.png\" alt=\"GitHub logo\"><br> View on GitHub\n",
        "    </a>\n",
        "  </td>\n",
        "</table>\n"
      ]
    },
    {
      "cell_type": "markdown",
      "metadata": {
        "id": "G1KDmM_PBAXz"
      },
      "source": [
        "| | |\n",
        "|-|-|\n",
        "|Author(s) | [Katie Nguyen](https://github.com/katiemn) |"
      ]
    },
    {
      "cell_type": "markdown",
      "metadata": {
        "id": "CkHPv2myT2cx"
      },
      "source": [
        "## Overview\n",
        "\n",
        "### Imagen 3\n",
        "\n",
        "Imagen 3 on Vertex AI brings Google's state of the art generative AI capabilities to application developers. Imagen 3 is Google's highest quality text-to-image model to date. It's capable of creating images with astonishing detail. Thus, developers have more control when building next-generation AI products that transform their imagination into high quality visual assets. Learn more about [Imagen on Vertex AI](https://cloud.google.com/vertex-ai/generative-ai/docs/image/overview).\n"
      ]
    },
    {
      "cell_type": "markdown",
      "metadata": {
        "id": "DrkcqHrrwMAo"
      },
      "source": [
        "In this tutorial, you will learn how to use the Vertex AI SDK for Python to interact with the Imagen 3 and Imagen 3 Fast models to generate images showcasing:\n",
        "\n",
        "- Photorealistic scenes\n",
        "- Text rendered within images\n",
        "- Quality and latency comparisons within the two models"
      ]
    },
    {
      "cell_type": "markdown",
      "metadata": {
        "id": "r11Gu7qNgx1p"
      },
      "source": [
        "## Get started\n"
      ]
    },
    {
      "cell_type": "markdown",
      "metadata": {
        "id": "No17Cw5hgx12"
      },
      "source": [
        "### Install Vertex AI SDK for Python\n"
      ]
    },
    {
      "cell_type": "code",
      "execution_count": null,
      "metadata": {
        "id": "tFy3H3aPgx12"
      },
      "outputs": [],
      "source": [
        "! pip3 install --upgrade --user google-cloud-aiplatform"
      ]
    },
    {
      "cell_type": "markdown",
      "metadata": {
        "id": "R5Xep4W9lq-Z"
      },
      "source": [
        "### Restart runtime\n",
        "\n",
        "To use the newly installed packages in this Jupyter runtime, you must restart the runtime. You can do this by running the cell below, which restarts the current kernel.\n",
        "\n",
        "The restart might take a minute or longer. After it's restarted, continue to the next step."
      ]
    },
    {
      "cell_type": "code",
      "execution_count": null,
      "metadata": {
        "id": "XRvKdaPDTznN"
      },
      "outputs": [],
      "source": [
        "import IPython\n",
        "\n",
        "app = IPython.Application.instance()\n",
        "app.kernel.do_shutdown(True)"
      ]
    },
    {
      "cell_type": "markdown",
      "metadata": {
        "id": "SbmM4z7FOBpM"
      },
      "source": [
        "<div class=\"alert alert-block alert-warning\">\n",
        "<b>⚠️ The kernel is going to restart. Please wait until it is finished before continuing to the next step. ⚠️</b>\n",
        "</div>\n"
      ]
    },
    {
      "cell_type": "markdown",
      "metadata": {
        "id": "dmWOrTJ3gx13"
      },
      "source": [
        "### Authenticate your notebook environment (Colab only)\n",
        "\n",
        "If you are running this notebook on Google Colab, run the following cell to authenticate your environment.\n"
      ]
    },
    {
      "cell_type": "code",
      "execution_count": null,
      "metadata": {
        "id": "NyKGtVQjgx13"
      },
      "outputs": [],
      "source": [
        "import sys\n",
        "\n",
        "if \"google.colab\" in sys.modules:\n",
        "    from google.colab import auth\n",
        "\n",
        "    auth.authenticate_user()"
      ]
    },
    {
      "cell_type": "markdown",
      "metadata": {
        "id": "DF4l8DTdWgPY"
      },
      "source": [
        "### Set Google Cloud project information and initialize Vertex AI SDK\n",
        "\n",
        "To get started using Vertex AI, you must have an existing Google Cloud project and [enable the Vertex AI API](https://console.cloud.google.com/flows/enableapi?apiid=aiplatform.googleapis.com).\n",
        "\n",
        "Learn more about [setting up a project and a development environment](https://cloud.google.com/vertex-ai/docs/start/cloud-environment)."
      ]
    },
    {
      "cell_type": "code",
      "execution_count": null,
      "metadata": {
        "id": "Nqwi-5ufWp_B"
      },
      "outputs": [],
      "source": [
        "PROJECT_ID = \"[your-project-id]\"  # @param {type:\"string\"}\n",
        "LOCATION = \"us-central1\"  # @param {type:\"string\"}\n",
        "\n",
        "import vertexai\n",
        "\n",
        "vertexai.init(project=PROJECT_ID, location=LOCATION)"
      ]
    },
    {
      "cell_type": "markdown",
      "metadata": {
        "id": "Ua6PDqB1iBSb"
      },
      "source": [
        "### Import libraries"
      ]
    },
    {
      "cell_type": "code",
      "execution_count": null,
      "metadata": {
        "id": "yTiDo0lRh6sc"
      },
      "outputs": [],
      "source": [
        "from vertexai.preview.vision_models import ImageGenerationModel"
      ]
    },
    {
      "cell_type": "markdown",
      "metadata": {
        "id": "Sr2Y3lFwKW1M"
      },
      "source": [
        "### Define a helper function"
      ]
    },
    {
      "cell_type": "code",
      "execution_count": null,
      "metadata": {
        "id": "r_38e5rRKB6s"
      },
      "outputs": [],
      "source": [
        "import typing\n",
        "\n",
        "import IPython.display\n",
        "from PIL import Image as PIL_Image\n",
        "from PIL import ImageOps as PIL_ImageOps\n",
        "\n",
        "\n",
        "def display_image(\n",
        "    image,\n",
        "    max_width: int = 600,\n",
        "    max_height: int = 350,\n",
        ") -> None:\n",
        "    pil_image = typing.cast(PIL_Image.Image, image._pil_image)\n",
        "    if pil_image.mode != \"RGB\":\n",
        "        # RGB is supported by all Jupyter environments (e.g. RGBA is not yet)\n",
        "        pil_image = pil_image.convert(\"RGB\")\n",
        "    image_width, image_height = pil_image.size\n",
        "    if max_width < image_width or max_height < image_height:\n",
        "        # Resize to display a smaller notebook image\n",
        "        pil_image = PIL_ImageOps.contain(pil_image, (max_width, max_height))\n",
        "    IPython.display.display(pil_image)"
      ]
    },
    {
      "cell_type": "markdown",
      "metadata": {
        "id": "VLmwIj2RD0Fx"
      },
      "source": [
        "### Load the image generation models\n",
        "\n",
        "Imagen 3: `imagen-3.0-generate-001`\n",
        "\n",
        "Imagen 3 Fast: `imagen-3.0-fast-generate-001`"
      ]
    },
    {
      "cell_type": "code",
      "execution_count": null,
      "metadata": {
        "id": "F-gd2ypQhh7K"
      },
      "outputs": [],
      "source": [
        "generation_model = ImageGenerationModel.from_pretrained(\"imagen-3.0-generate-001\")\n",
        "generation_model_fast = ImageGenerationModel.from_pretrained(\n",
        "    \"imagen-3.0-fast-generate-001\"\n",
        ")"
      ]
    },
    {
      "cell_type": "markdown",
      "metadata": {
        "id": "mvH2OTrK8IRS"
      },
      "source": [
        "### Imagen 3 & Imagen 3 Fast\n",
        "\n",
        "With Imagen 3, you also have the option to use Imagen 3 Fast. These two model options give you the choice to optimize for quality and latency, depending on your use case.\n",
        "\n",
        "**Imagen 3:** Generates high quality images with natural lighting and increased photorealism.\n",
        "\n",
        "**Imagen 3 Fast:** Suitable for creating brighter images with a higher contrast. Overall, you can see a 40% decrease in latency in Imagen 3 Fast compared to Imagen 2.\n",
        "\n",
        "With Imagen 3 and Imagen 3 Fast, you can also configure the `aspect ratio` to any of the following:\n",
        "* 1:1\n",
        "* 9:16\n",
        "* 16:9\n",
        "* 3:4\n",
        "* 4:3"
      ]
    },
    {
      "cell_type": "code",
      "execution_count": null,
      "metadata": {
        "id": "KJqHuGqi31rE"
      },
      "outputs": [],
      "source": [
        "import matplotlib.pyplot as plt\n",
        "\n",
        "prompt = \"\"\"\n",
        "a photorealistic image of the inside of an amethyst crystal on display in a museum\n",
        "\"\"\"\n",
        "\n",
        "# Imagen 3 image generation\n",
        "image = generation_model.generate_images(\n",
        "    prompt=prompt,\n",
        "    number_of_images=1,\n",
        "    aspect_ratio=\"3:4\",\n",
        "    safety_filter_level=\"block_some\",\n",
        "    person_generation=\"allow_all\",\n",
        ")\n",
        "\n",
        "# Imagen 3 Fast image generation\n",
        "fast_image = generation_model_fast.generate_images(\n",
        "    prompt=prompt,\n",
        "    number_of_images=1,\n",
        "    aspect_ratio=\"3:4\",\n",
        "    safety_filter_level=\"block_some\",\n",
        "    person_generation=\"allow_all\",\n",
        ")\n",
        "\n",
        "# Display generated images\n",
        "fig, axs = plt.subplots(1, 2, figsize=(12, 6))\n",
        "axs[0].imshow(image[0]._pil_image)\n",
        "axs[0].set_title(\"Imagen 3\")\n",
        "axs[1].imshow(fast_image[0]._pil_image)\n",
        "axs[1].set_title(\"Imagen 3 Fast\")\n",
        "for ax in axs:\n",
        "    ax.axis(\"off\")\n",
        "plt.show()"
      ]
    },
    {
      "cell_type": "markdown",
      "metadata": {
        "id": "UND0wrdf3mGS"
      },
      "source": [
        "### Photorealism and prompt understanding\n",
        "\n",
        "**Photorealism:** Imagen 3 is capable of generating photorealistic, lifelike images with fewer distracting visual artifacts than our previous models. This increased quality is especially prevalent when generating images of multiple people, animals, and landscapes.\n",
        "\n",
        "**Prompt adherence:** It's also better at understanding natural language and the intent behind your prompts. Thus, they can be written in everyday language and can include specific details including camera angles, lens types, lighting, and stylistic features.\n",
        "\n",
        "When generating images of people you can also set the `safety_filter_level` and `person_generation` parameters accordingly:\n",
        "* `person_generation`: Allow (All ages), Allow (Adults only), Don't allow\n",
        "* `safety_filter_level`: Block most, Block some, Block few"
      ]
    },
    {
      "cell_type": "code",
      "execution_count": null,
      "metadata": {
        "id": "7JBtrCfd1idI"
      },
      "outputs": [],
      "source": [
        "prompt = \"\"\"\n",
        "a photorealistic image of a happy family sitting around a table eating dinner, a yellow dog is at their feet begging for food,\n",
        "the table is brown with white comfy chairs,\n",
        "a grand chandelier above their heads casting a warm glow on the family,\n",
        "they are eating pizza and salad,\n",
        "large windows behind them with green curtains pulled off to either side\n",
        "\"\"\"\n",
        "\n",
        "images = generation_model.generate_images(\n",
        "    prompt=prompt,\n",
        "    number_of_images=1,\n",
        "    aspect_ratio=\"1:1\",\n",
        "    safety_filter_level=\"block_some\",\n",
        "    person_generation=\"allow_all\",\n",
        ")\n",
        "\n",
        "display_image(images[0])"
      ]
    },
    {
      "cell_type": "markdown",
      "metadata": {
        "id": "hAeNPdyU9AlC"
      },
      "source": [
        "### Better text rendering\n",
        "\n",
        "Imagen 3 also does a great job accurately rendering small words and phrases in images. This could be particularly useful for generating business cards, posters, banners, product designs, or greeting cards."
      ]
    },
    {
      "cell_type": "code",
      "execution_count": null,
      "metadata": {
        "id": "DLmdtT8Q38fn"
      },
      "outputs": [],
      "source": [
        "prompt = \"\"\"\n",
        "a beige baseball cap with 'good vibes' written on top in white bubbly stitched letters that are outlined in neon green,\n",
        "display it against a pool background with palm trees and pool floats\n",
        "\"\"\"\n",
        "\n",
        "images = generation_model.generate_images(\n",
        "    prompt=prompt,\n",
        "    number_of_images=1,\n",
        "    aspect_ratio=\"1:1\",\n",
        "    safety_filter_level=\"block_some\",\n",
        "    person_generation=\"allow_all\",\n",
        ")\n",
        "\n",
        "display_image(images[0])"
      ]
    },
    {
      "cell_type": "markdown",
      "metadata": {
        "id": "xGneutCN-mW5"
      },
      "source": [
        "### Add image watermark\n",
        "\n",
        "By default, a digital watermark, or [SynthID](https://deepmind.google/technologies/synthid/), is added to Imagen 3 images. If you would like to explicitly set the watermark to True, you can do so with the `add_watermark` parameter. You can also [verify a watermarked image](https://cloud.google.com/vertex-ai/generative-ai/docs/image/generate-images#watermark)."
      ]
    },
    {
      "cell_type": "code",
      "execution_count": null,
      "metadata": {
        "id": "XtyEx1tYhB8h"
      },
      "outputs": [],
      "source": [
        "prompt = \"\"\"\n",
        "Generate a photo of an old fashioned ice cream shop with white and pastel pink on the outside,\n",
        "located on the street in a sunny beach town,\n",
        "'the sweet stuff' displayed on the storefront with illustrations of pink and blue ice cream cones\n",
        "\"\"\"\n",
        "\n",
        "images = generation_model.generate_images(\n",
        "    prompt=prompt,\n",
        "    number_of_images=1,\n",
        "    aspect_ratio=\"1:1\",\n",
        "    safety_filter_level=\"block_some\",\n",
        "    person_generation=\"allow_all\",\n",
        "    add_watermark=True,\n",
        ")\n",
        "\n",
        "display_image(images[0])"
      ]
    }
  ],
  "metadata": {
    "colab": {
      "name": "imagen3_image_generation.ipynb",
      "toc_visible": true
    },
    "kernelspec": {
      "display_name": "Python 3",
      "name": "python3"
    }
=======
 "cells": [
  {
   "cell_type": "code",
   "execution_count": null,
   "metadata": {
    "id": "ijGzTHJJUCPY",
    "tags": []
   },
   "outputs": [],
   "source": [
    "# Copyright 2024 Google LLC\n",
    "#\n",
    "# Licensed under the Apache License, Version 2.0 (the \"License\");\n",
    "# you may not use this file except in compliance with the License.\n",
    "# You may obtain a copy of the License at\n",
    "#\n",
    "#     https://www.apache.org/licenses/LICENSE-2.0\n",
    "#\n",
    "# Unless required by applicable law or agreed to in writing, software\n",
    "# distributed under the License is distributed on an \"AS IS\" BASIS,\n",
    "# WITHOUT WARRANTIES OR CONDITIONS OF ANY KIND, either express or implied.\n",
    "# See the License for the specific language governing permissions and\n",
    "# limitations under the License."
   ]
>>>>>>> 7f7d1b06
  },
  {
   "cell_type": "markdown",
   "metadata": {
    "id": "VEqbX8OhE8y9",
    "tags": []
   },
   "source": [
    "# Imagen 3 Image Generation\n",
    "\n",
    "<table align=\"left\">\n",
    "  <td style=\"text-align: center\">\n",
    "    <a href=\"https://colab.research.google.com/github/GoogleCloudPlatform/generative-ai/blob/main/vision/getting-started/imagen3_image_generation.ipynb\">\n",
    "      <img src=\"https://cloud.google.com/ml-engine/images/colab-logo-32px.png\" alt=\"Google Colaboratory logo\"><br> Run in Colab\n",
    "    </a>\n",
    "  </td>\n",
    "  <td style=\"text-align: center\">\n",
    "    <a href=\"https://console.cloud.google.com/vertex-ai/colab/import/https:%2F%2Fraw.githubusercontent.com%2FGoogleCloudPlatform%2Fgenerative-ai%2Fmain%2Fvision%2Fgetting-started%2Fimagen3_image_generation.ipynb\">\n",
    "      <img width=\"32px\" src=\"https://cloud.google.com/ml-engine/images/colab-enterprise-logo-32px.png\" alt=\"Google Cloud Colab Enterprise logo\"><br> Run in Colab Enterprise\n",
    "    </a>\n",
    "  </td>\n",
    "  <td style=\"text-align: center\">\n",
    "    <a href=\"https://console.cloud.google.com/vertex-ai/workbench/deploy-notebook?download_url=https://raw.githubusercontent.com/GoogleCloudPlatform/generative-ai/main/vision/getting-started/imagen3_image_generation.ipynb\">\n",
    "      <img src=\"https://lh3.googleusercontent.com/UiNooY4LUgW_oTvpsNhPpQzsstV5W8F7rYgxgGBD85cWJoLmrOzhVs_ksK_vgx40SHs7jCqkTkCk=e14-rj-sc0xffffff-h130-w32\" alt=\"Vertex AI logo\"><br> Open in Vertex AI Workbench\n",
    "    </a>\n",
    "  </td>    \n",
    "  <td style=\"text-align: center\">\n",
    "    <a href=\"https://github.com/GoogleCloudPlatform/generative-ai/blob/main/vision/getting-started/imagen3_image_generation.ipynb\">\n",
    "      <img src=\"https://cloud.google.com/ml-engine/images/github-logo-32px.png\" alt=\"GitHub logo\"><br> View on GitHub\n",
    "    </a>\n",
    "  </td>\n",
    "</table>\n"
   ]
  },
  {
   "cell_type": "markdown",
   "metadata": {
    "id": "G1KDmM_PBAXz"
   },
   "source": [
    "| | |\n",
    "|-|-|\n",
    "|Author(s) | [Katie Nguyen](https://github.com/katiemn) |"
   ]
  },
  {
   "cell_type": "markdown",
   "metadata": {
    "id": "CkHPv2myT2cx"
   },
   "source": [
    "## Overview\n",
    "\n",
    "### Imagen 3\n",
    "\n",
    "Imagen 3 on Vertex AI brings Google's state of the art generative AI capabilities to application developers. Imagen 3 is Google's highest quality text-to-image model to date. It's capable of creating images with astonishing detail. Thus, developers have more control when building next-generation AI products that transform their imagination into high quality visual assets. Learn more about [Imagen on Vertex AI](https://cloud.google.com/vertex-ai/generative-ai/docs/image/overview).\n",
    "\n"
   ]
  },
  {
   "cell_type": "markdown",
   "metadata": {
    "id": "DrkcqHrrwMAo"
   },
   "source": [
    "In this tutorial, you will learn how to use the Vertex AI SDK for Python to interact with the Imagen 3 and Imagen 3 Fast models to generate images showcasing:\n",
    "\n",
    "- Photorealistic scenes\n",
    "- Text rendered within images\n",
    "- Quality and latency comparisons within the two models"
   ]
  },
  {
   "cell_type": "markdown",
   "metadata": {
    "id": "r11Gu7qNgx1p"
   },
   "source": [
    "## Get started\n"
   ]
  },
  {
   "cell_type": "markdown",
   "metadata": {
    "id": "No17Cw5hgx12"
   },
   "source": [
    "### Install Vertex AI SDK for Python\n"
   ]
  },
  {
   "cell_type": "code",
   "execution_count": null,
   "metadata": {
    "id": "tFy3H3aPgx12",
    "tags": []
   },
   "outputs": [],
   "source": [
    "! pip3 install --upgrade --user google-cloud-aiplatform"
   ]
  },
  {
   "cell_type": "markdown",
   "metadata": {
    "id": "R5Xep4W9lq-Z"
   },
   "source": [
    "### Restart runtime\n",
    "\n",
    "To use the newly installed packages in this Jupyter runtime, you must restart the runtime. You can do this by running the cell below, which restarts the current kernel.\n",
    "\n",
    "The restart might take a minute or longer. After it's restarted, continue to the next step."
   ]
  },
  {
   "cell_type": "code",
   "execution_count": null,
   "metadata": {
    "id": "XRvKdaPDTznN",
    "tags": []
   },
   "outputs": [],
   "source": [
    "import IPython\n",
    "\n",
    "app = IPython.Application.instance()\n",
    "app.kernel.do_shutdown(True)"
   ]
  },
  {
   "cell_type": "markdown",
   "metadata": {
    "id": "SbmM4z7FOBpM"
   },
   "source": [
    "<div class=\"alert alert-block alert-warning\">\n",
    "<b>⚠️ The kernel is going to restart. Please wait until it is finished before continuing to the next step. ⚠️</b>\n",
    "</div>\n",
    "\n"
   ]
  },
  {
   "cell_type": "markdown",
   "metadata": {
    "id": "dmWOrTJ3gx13"
   },
   "source": [
    "### Authenticate your notebook environment (Colab only)\n",
    "\n",
    "If you are running this notebook on Google Colab, run the following cell to authenticate your environment.\n"
   ]
  },
  {
   "cell_type": "code",
   "execution_count": null,
   "metadata": {
    "id": "NyKGtVQjgx13",
    "tags": []
   },
   "outputs": [],
   "source": [
    "import sys\n",
    "\n",
    "if \"google.colab\" in sys.modules:\n",
    "    from google.colab import auth\n",
    "\n",
    "    auth.authenticate_user()"
   ]
  },
  {
   "cell_type": "markdown",
   "metadata": {
    "id": "DF4l8DTdWgPY"
   },
   "source": [
    "### Set Google Cloud project information and initialize Vertex AI SDK\n",
    "\n",
    "To get started using Vertex AI, you must have an existing Google Cloud project and [enable the Vertex AI API](https://console.cloud.google.com/flows/enableapi?apiid=aiplatform.googleapis.com).\n",
    "\n",
    "Learn more about [setting up a project and a development environment](https://cloud.google.com/vertex-ai/docs/start/cloud-environment)."
   ]
  },
  {
   "cell_type": "code",
   "execution_count": null,
   "metadata": {
    "id": "Nqwi-5ufWp_B",
    "tags": []
   },
   "outputs": [],
   "source": [
    "PROJECT_ID = \"[your-project-id]\"  # @param {type:\"string\"}\n",
    "LOCATION = \"us-central1\"  # @param {type:\"string\"}\n",
    "\n",
    "import vertexai\n",
    "\n",
    "vertexai.init(project=PROJECT_ID, location=LOCATION)"
   ]
  },
  {
   "cell_type": "markdown",
   "source": [
    "### Import libraries"
   ],
   "metadata": {
    "id": "Ua6PDqB1iBSb"
   }
  },
  {
   "cell_type": "code",
   "source": [
    "from vertexai.preview.vision_models import ImageGenerationModel"
   ],
   "metadata": {
    "id": "yTiDo0lRh6sc"
   },
   "execution_count": null,
   "outputs": []
  },
  {
   "cell_type": "markdown",
   "metadata": {
    "id": "Sr2Y3lFwKW1M"
   },
   "source": [
    "### Define a helper function"
   ]
  },
  {
   "cell_type": "code",
   "execution_count": null,
   "metadata": {
    "id": "r_38e5rRKB6s"
   },
   "outputs": [],
   "source": [
    "import typing\n",
    "import IPython.display\n",
    "from PIL import Image as PIL_Image\n",
    "from PIL import ImageOps as PIL_ImageOps\n",
    "\n",
    "\n",
    "def display_image(\n",
    "    image,\n",
    "    max_width: int = 600,\n",
    "    max_height: int = 350,\n",
    ") -> None:\n",
    "    pil_image = typing.cast(PIL_Image.Image, image._pil_image)\n",
    "    if pil_image.mode != \"RGB\":\n",
    "        # RGB is supported by all Jupyter environments (e.g. RGBA is not yet)\n",
    "        pil_image = pil_image.convert(\"RGB\")\n",
    "    image_width, image_height = pil_image.size\n",
    "    if max_width < image_width or max_height < image_height:\n",
    "        # Resize to display a smaller notebook image\n",
    "        pil_image = PIL_ImageOps.contain(pil_image, (max_width, max_height))\n",
    "    IPython.display.display(pil_image)"
   ]
  },
  {
   "cell_type": "markdown",
   "metadata": {
    "id": "VLmwIj2RD0Fx"
   },
   "source": [
    "### Load the image generation models\n",
    "\n",
    "Imagen 3: `imagen-3.0-generate-001`\n",
    "\n",
    "Imagen 3 Fast: `imagen-3.0-fast-generate-001`"
   ]
  },
  {
   "cell_type": "code",
   "execution_count": null,
   "metadata": {
    "id": "F-gd2ypQhh7K"
   },
   "outputs": [],
   "source": [
    "generation_model = ImageGenerationModel.from_pretrained(\"imagen-3.0-generate-001\")\n",
    "generation_model_fast = ImageGenerationModel.from_pretrained(\n",
    "    \"imagen-3.0-fast-generate-001\"\n",
    ")"
   ]
  },
  {
   "cell_type": "markdown",
   "source": [
    "### Imagen 3 & Imagen 3 Fast\n",
    "\n",
    "With Imagen 3, you also have the option to use Imagen 3 Fast. These two model options give you the choice to optimize for quality and latency, depending on your use case.\n",
    "\n",
    "**Imagen 3:** Generates high quality images with natural lighting and increased photorealism.\n",
    "\n",
    "**Imagen 3 Fast:** Suitable for creating brighter images with a higher contrast. Overall, you can see a 40% decrease in latency in Imagen 3 Fast compared to Imagen 2.\n",
    "\n",
    "With Imagen 3 and Imagen 3 Fast, you can also configure the `aspect ratio` to any of the following:\n",
    "* 1:1\n",
    "* 9:16\n",
    "* 16:9\n",
    "* 3:4\n",
    "* 4:3"
   ],
   "metadata": {
    "id": "mvH2OTrK8IRS"
   }
  },
  {
   "cell_type": "code",
   "source": [
    "import matplotlib.pyplot as plt\n",
    "\n",
    "\n",
    "prompt = \"\"\"\n",
    "a photorealistic image of the inside of an amethyst crystal on display in a museum\n",
    "\"\"\"\n",
    "\n",
    "# Imagen 3 image generation\n",
    "image = generation_model.generate_images(\n",
    "    prompt=prompt,\n",
    "    number_of_images=1,\n",
    "    aspect_ratio=\"3:4\",\n",
    "    safety_filter_level=\"block_some\",\n",
    "    person_generation=\"allow_all\",\n",
    ")\n",
    "\n",
    "# Imagen 3 Fast image generation\n",
    "fast_image = generation_model_fast.generate_images(\n",
    "    prompt=prompt,\n",
    "    number_of_images=1,\n",
    "    aspect_ratio=\"3:4\",\n",
    "    safety_filter_level=\"block_some\",\n",
    "    person_generation=\"allow_all\",\n",
    ")\n",
    "\n",
    "# Display generated images\n",
    "fig, axs = plt.subplots(1, 2, figsize=(12, 6))\n",
    "axs[0].imshow(image[0]._pil_image)\n",
    "axs[0].set_title(\"Imagen 3\")\n",
    "axs[1].imshow(fast_image[0]._pil_image)\n",
    "axs[1].set_title(\"Imagen 3 Fast\")\n",
    "for ax in axs:\n",
    "    ax.axis(\"off\")\n",
    "plt.show()"
   ],
   "metadata": {
    "id": "KJqHuGqi31rE"
   },
   "execution_count": null,
   "outputs": []
  },
  {
   "cell_type": "markdown",
   "source": [
    "### Photorealism and prompt understanding\n",
    "\n",
    "**Photorealism:** Imagen 3 is capable of generating photorealistic, lifelike images with fewer distracting visual artifacts than our previous models. This increased quality is especially prevalent when generating images of multiple people, animals, and landscapes.\n",
    "\n",
    "**Prompt adherence:** It's also better at understanding natural language and the intent behind your prompts. Thus, they can be written in everyday language and can include specific details including camera angles, lens types, lighting, and stylistic features.\n",
    "\n",
    "When generating images of people you can also set the `safety_filter_level` and `person_generation` parameters accordingly:\n",
    "* `person_generation`: Allow (All ages), Allow (Adults only), Don't allow\n",
    "* `safety_filter_level`: Block most, Block some, Block few"
   ],
   "metadata": {
    "id": "UND0wrdf3mGS"
   }
  },
  {
   "cell_type": "code",
   "source": [
    "prompt = \"\"\"\n",
    "a photorealistic image of a happy family sitting around a table eating dinner, a yellow dog is at their feet begging for food,\n",
    "the table is brown with white comfy chairs,\n",
    "a grand chandelier above their heads casting a warm glow on the family,\n",
    "they are eating pizza and salad,\n",
    "large windows behind them with green curtains pulled off to either side\n",
    "\"\"\"\n",
    "\n",
    "images = generation_model.generate_images(\n",
    "    prompt=prompt,\n",
    "    number_of_images=1,\n",
    "    aspect_ratio=\"1:1\",\n",
    "    safety_filter_level=\"block_some\",\n",
    "    person_generation=\"allow_all\",\n",
    ")\n",
    "\n",
    "display_image(images[0])"
   ],
   "metadata": {
    "id": "7JBtrCfd1idI"
   },
   "execution_count": null,
   "outputs": []
  },
  {
   "cell_type": "markdown",
   "source": [
    "### Better text rendering\n",
    "\n",
    "Imagen 3 also does a great job accurately rendering small words and phrases in images. This could be particularly useful for generating business cards, posters, banners, product designs, or greeting cards."
   ],
   "metadata": {
    "id": "hAeNPdyU9AlC"
   }
  },
  {
   "cell_type": "code",
   "source": [
    "prompt = \"\"\"\n",
    "a beige baseball cap with 'good vibes' written on top in white bubbly stitched letters that are outlined in neon green,\n",
    "display it against a pool background with palm trees and pool floats\n",
    "\"\"\"\n",
    "\n",
    "images = generation_model.generate_images(\n",
    "    prompt=prompt,\n",
    "    number_of_images=1,\n",
    "    aspect_ratio=\"1:1\",\n",
    "    safety_filter_level=\"block_some\",\n",
    "    person_generation=\"allow_all\",\n",
    ")\n",
    "\n",
    "display_image(images[0])"
   ],
   "metadata": {
    "id": "DLmdtT8Q38fn"
   },
   "execution_count": null,
   "outputs": []
  },
  {
   "cell_type": "markdown",
   "source": [
    "### Add image watermark\n",
    "\n",
    "By default, a digital watermark, or [SynthID](https://deepmind.google/technologies/synthid/), is added to Imagen 3 images. If you would like to explicitly set the watermark to True, you can do so with the `add_watermark` parameter. You can also [verify a watermarked image](https://cloud.google.com/vertex-ai/generative-ai/docs/image/generate-images#watermark)."
   ],
   "metadata": {
    "id": "xGneutCN-mW5"
   }
  },
  {
   "cell_type": "code",
   "source": [
    "prompt = \"\"\"\n",
    "Generate a photo of an old fashioned ice cream shop with white and pastel pink on the outside,\n",
    "located on the street in a sunny beach town,\n",
    "'the sweet stuff' displayed on the storefront with illustrations of pink and blue ice cream cones\n",
    "\"\"\"\n",
    "\n",
    "images = generation_model.generate_images(\n",
    "    prompt=prompt,\n",
    "    number_of_images=1,\n",
    "    aspect_ratio=\"1:1\",\n",
    "    safety_filter_level=\"block_some\",\n",
    "    person_generation=\"allow_all\",\n",
    "    add_watermark=True,\n",
    ")\n",
    "\n",
    "display_image(images[0])"
   ],
   "metadata": {
    "id": "XtyEx1tYhB8h"
   },
   "execution_count": null,
   "outputs": []
  }
 ],
 "metadata": {
  "colab": {
   "provenance": []
  },
  "environment": {
   "kernel": "conda-root-py",
   "name": "workbench-notebooks.m115",
   "type": "gcloud",
   "uri": "gcr.io/deeplearning-platform-release/workbench-notebooks:m115"
  },
  "kernelspec": {
   "display_name": "Python 3 (ipykernel) (Local)",
   "language": "python",
   "name": "conda-root-py"
  },
  "language_info": {
   "codemirror_mode": {
    "name": "ipython",
    "version": 3
   },
   "file_extension": ".py",
   "mimetype": "text/x-python",
   "name": "python",
   "nbconvert_exporter": "python",
   "pygments_lexer": "ipython3",
   "version": "3.10.13"
  }
 },
 "nbformat": 4,
 "nbformat_minor": 0
}<|MERGE_RESOLUTION|>--- conflicted
+++ resolved
@@ -1,500 +1,4 @@
 {
-<<<<<<< HEAD
-  "cells": [
-    {
-      "cell_type": "code",
-      "execution_count": null,
-      "metadata": {
-        "id": "ijGzTHJJUCPY"
-      },
-      "outputs": [],
-      "source": [
-        "# Copyright 2024 Google LLC\n",
-        "#\n",
-        "# Licensed under the Apache License, Version 2.0 (the \"License\");\n",
-        "# you may not use this file except in compliance with the License.\n",
-        "# You may obtain a copy of the License at\n",
-        "#\n",
-        "#     https://www.apache.org/licenses/LICENSE-2.0\n",
-        "#\n",
-        "# Unless required by applicable law or agreed to in writing, software\n",
-        "# distributed under the License is distributed on an \"AS IS\" BASIS,\n",
-        "# WITHOUT WARRANTIES OR CONDITIONS OF ANY KIND, either express or implied.\n",
-        "# See the License for the specific language governing permissions and\n",
-        "# limitations under the License."
-      ]
-    },
-    {
-      "cell_type": "markdown",
-      "metadata": {
-        "id": "VEqbX8OhE8y9"
-      },
-      "source": [
-        "# Imagen 3 Image Generation\n",
-        "\n",
-        "<table align=\"left\">\n",
-        "  <td style=\"text-align: center\">\n",
-        "    <a href=\"https://colab.research.google.com/github/GoogleCloudPlatform/generative-ai/blob/main/vision/getting-started/imagen3_image_generation.ipynb\">\n",
-        "      <img src=\"https://cloud.google.com/ml-engine/images/colab-logo-32px.png\" alt=\"Google Colaboratory logo\"><br> Run in Colab\n",
-        "    </a>\n",
-        "  </td>\n",
-        "  <td style=\"text-align: center\">\n",
-        "    <a href=\"https://console.cloud.google.com/vertex-ai/colab/import/https:%2F%2Fraw.githubusercontent.com%2FGoogleCloudPlatform%2Fgenerative-ai%2Fmain%2Fvision%2Fgetting-started%2Fimagen3_image_generation.ipynb\">\n",
-        "      <img width=\"32px\" src=\"https://cloud.google.com/ml-engine/images/colab-enterprise-logo-32px.png\" alt=\"Google Cloud Colab Enterprise logo\"><br> Run in Colab Enterprise\n",
-        "    </a>\n",
-        "  </td>\n",
-        "  <td style=\"text-align: center\">\n",
-        "    <a href=\"https://console.cloud.google.com/vertex-ai/workbench/deploy-notebook?download_url=https://raw.githubusercontent.com/GoogleCloudPlatform/generative-ai/main/vision/getting-started/imagen3_image_generation.ipynb\">\n",
-        "      <img src=\"https://lh3.googleusercontent.com/UiNooY4LUgW_oTvpsNhPpQzsstV5W8F7rYgxgGBD85cWJoLmrOzhVs_ksK_vgx40SHs7jCqkTkCk=e14-rj-sc0xffffff-h130-w32\" alt=\"Vertex AI logo\"><br> Open in Vertex AI Workbench\n",
-        "    </a>\n",
-        "  </td>    \n",
-        "  <td style=\"text-align: center\">\n",
-        "    <a href=\"https://github.com/GoogleCloudPlatform/generative-ai/blob/main/vision/getting-started/imagen3_image_generation.ipynb\">\n",
-        "      <img src=\"https://cloud.google.com/ml-engine/images/github-logo-32px.png\" alt=\"GitHub logo\"><br> View on GitHub\n",
-        "    </a>\n",
-        "  </td>\n",
-        "</table>\n"
-      ]
-    },
-    {
-      "cell_type": "markdown",
-      "metadata": {
-        "id": "G1KDmM_PBAXz"
-      },
-      "source": [
-        "| | |\n",
-        "|-|-|\n",
-        "|Author(s) | [Katie Nguyen](https://github.com/katiemn) |"
-      ]
-    },
-    {
-      "cell_type": "markdown",
-      "metadata": {
-        "id": "CkHPv2myT2cx"
-      },
-      "source": [
-        "## Overview\n",
-        "\n",
-        "### Imagen 3\n",
-        "\n",
-        "Imagen 3 on Vertex AI brings Google's state of the art generative AI capabilities to application developers. Imagen 3 is Google's highest quality text-to-image model to date. It's capable of creating images with astonishing detail. Thus, developers have more control when building next-generation AI products that transform their imagination into high quality visual assets. Learn more about [Imagen on Vertex AI](https://cloud.google.com/vertex-ai/generative-ai/docs/image/overview).\n"
-      ]
-    },
-    {
-      "cell_type": "markdown",
-      "metadata": {
-        "id": "DrkcqHrrwMAo"
-      },
-      "source": [
-        "In this tutorial, you will learn how to use the Vertex AI SDK for Python to interact with the Imagen 3 and Imagen 3 Fast models to generate images showcasing:\n",
-        "\n",
-        "- Photorealistic scenes\n",
-        "- Text rendered within images\n",
-        "- Quality and latency comparisons within the two models"
-      ]
-    },
-    {
-      "cell_type": "markdown",
-      "metadata": {
-        "id": "r11Gu7qNgx1p"
-      },
-      "source": [
-        "## Get started\n"
-      ]
-    },
-    {
-      "cell_type": "markdown",
-      "metadata": {
-        "id": "No17Cw5hgx12"
-      },
-      "source": [
-        "### Install Vertex AI SDK for Python\n"
-      ]
-    },
-    {
-      "cell_type": "code",
-      "execution_count": null,
-      "metadata": {
-        "id": "tFy3H3aPgx12"
-      },
-      "outputs": [],
-      "source": [
-        "! pip3 install --upgrade --user google-cloud-aiplatform"
-      ]
-    },
-    {
-      "cell_type": "markdown",
-      "metadata": {
-        "id": "R5Xep4W9lq-Z"
-      },
-      "source": [
-        "### Restart runtime\n",
-        "\n",
-        "To use the newly installed packages in this Jupyter runtime, you must restart the runtime. You can do this by running the cell below, which restarts the current kernel.\n",
-        "\n",
-        "The restart might take a minute or longer. After it's restarted, continue to the next step."
-      ]
-    },
-    {
-      "cell_type": "code",
-      "execution_count": null,
-      "metadata": {
-        "id": "XRvKdaPDTznN"
-      },
-      "outputs": [],
-      "source": [
-        "import IPython\n",
-        "\n",
-        "app = IPython.Application.instance()\n",
-        "app.kernel.do_shutdown(True)"
-      ]
-    },
-    {
-      "cell_type": "markdown",
-      "metadata": {
-        "id": "SbmM4z7FOBpM"
-      },
-      "source": [
-        "<div class=\"alert alert-block alert-warning\">\n",
-        "<b>⚠️ The kernel is going to restart. Please wait until it is finished before continuing to the next step. ⚠️</b>\n",
-        "</div>\n"
-      ]
-    },
-    {
-      "cell_type": "markdown",
-      "metadata": {
-        "id": "dmWOrTJ3gx13"
-      },
-      "source": [
-        "### Authenticate your notebook environment (Colab only)\n",
-        "\n",
-        "If you are running this notebook on Google Colab, run the following cell to authenticate your environment.\n"
-      ]
-    },
-    {
-      "cell_type": "code",
-      "execution_count": null,
-      "metadata": {
-        "id": "NyKGtVQjgx13"
-      },
-      "outputs": [],
-      "source": [
-        "import sys\n",
-        "\n",
-        "if \"google.colab\" in sys.modules:\n",
-        "    from google.colab import auth\n",
-        "\n",
-        "    auth.authenticate_user()"
-      ]
-    },
-    {
-      "cell_type": "markdown",
-      "metadata": {
-        "id": "DF4l8DTdWgPY"
-      },
-      "source": [
-        "### Set Google Cloud project information and initialize Vertex AI SDK\n",
-        "\n",
-        "To get started using Vertex AI, you must have an existing Google Cloud project and [enable the Vertex AI API](https://console.cloud.google.com/flows/enableapi?apiid=aiplatform.googleapis.com).\n",
-        "\n",
-        "Learn more about [setting up a project and a development environment](https://cloud.google.com/vertex-ai/docs/start/cloud-environment)."
-      ]
-    },
-    {
-      "cell_type": "code",
-      "execution_count": null,
-      "metadata": {
-        "id": "Nqwi-5ufWp_B"
-      },
-      "outputs": [],
-      "source": [
-        "PROJECT_ID = \"[your-project-id]\"  # @param {type:\"string\"}\n",
-        "LOCATION = \"us-central1\"  # @param {type:\"string\"}\n",
-        "\n",
-        "import vertexai\n",
-        "\n",
-        "vertexai.init(project=PROJECT_ID, location=LOCATION)"
-      ]
-    },
-    {
-      "cell_type": "markdown",
-      "metadata": {
-        "id": "Ua6PDqB1iBSb"
-      },
-      "source": [
-        "### Import libraries"
-      ]
-    },
-    {
-      "cell_type": "code",
-      "execution_count": null,
-      "metadata": {
-        "id": "yTiDo0lRh6sc"
-      },
-      "outputs": [],
-      "source": [
-        "from vertexai.preview.vision_models import ImageGenerationModel"
-      ]
-    },
-    {
-      "cell_type": "markdown",
-      "metadata": {
-        "id": "Sr2Y3lFwKW1M"
-      },
-      "source": [
-        "### Define a helper function"
-      ]
-    },
-    {
-      "cell_type": "code",
-      "execution_count": null,
-      "metadata": {
-        "id": "r_38e5rRKB6s"
-      },
-      "outputs": [],
-      "source": [
-        "import typing\n",
-        "\n",
-        "import IPython.display\n",
-        "from PIL import Image as PIL_Image\n",
-        "from PIL import ImageOps as PIL_ImageOps\n",
-        "\n",
-        "\n",
-        "def display_image(\n",
-        "    image,\n",
-        "    max_width: int = 600,\n",
-        "    max_height: int = 350,\n",
-        ") -> None:\n",
-        "    pil_image = typing.cast(PIL_Image.Image, image._pil_image)\n",
-        "    if pil_image.mode != \"RGB\":\n",
-        "        # RGB is supported by all Jupyter environments (e.g. RGBA is not yet)\n",
-        "        pil_image = pil_image.convert(\"RGB\")\n",
-        "    image_width, image_height = pil_image.size\n",
-        "    if max_width < image_width or max_height < image_height:\n",
-        "        # Resize to display a smaller notebook image\n",
-        "        pil_image = PIL_ImageOps.contain(pil_image, (max_width, max_height))\n",
-        "    IPython.display.display(pil_image)"
-      ]
-    },
-    {
-      "cell_type": "markdown",
-      "metadata": {
-        "id": "VLmwIj2RD0Fx"
-      },
-      "source": [
-        "### Load the image generation models\n",
-        "\n",
-        "Imagen 3: `imagen-3.0-generate-001`\n",
-        "\n",
-        "Imagen 3 Fast: `imagen-3.0-fast-generate-001`"
-      ]
-    },
-    {
-      "cell_type": "code",
-      "execution_count": null,
-      "metadata": {
-        "id": "F-gd2ypQhh7K"
-      },
-      "outputs": [],
-      "source": [
-        "generation_model = ImageGenerationModel.from_pretrained(\"imagen-3.0-generate-001\")\n",
-        "generation_model_fast = ImageGenerationModel.from_pretrained(\n",
-        "    \"imagen-3.0-fast-generate-001\"\n",
-        ")"
-      ]
-    },
-    {
-      "cell_type": "markdown",
-      "metadata": {
-        "id": "mvH2OTrK8IRS"
-      },
-      "source": [
-        "### Imagen 3 & Imagen 3 Fast\n",
-        "\n",
-        "With Imagen 3, you also have the option to use Imagen 3 Fast. These two model options give you the choice to optimize for quality and latency, depending on your use case.\n",
-        "\n",
-        "**Imagen 3:** Generates high quality images with natural lighting and increased photorealism.\n",
-        "\n",
-        "**Imagen 3 Fast:** Suitable for creating brighter images with a higher contrast. Overall, you can see a 40% decrease in latency in Imagen 3 Fast compared to Imagen 2.\n",
-        "\n",
-        "With Imagen 3 and Imagen 3 Fast, you can also configure the `aspect ratio` to any of the following:\n",
-        "* 1:1\n",
-        "* 9:16\n",
-        "* 16:9\n",
-        "* 3:4\n",
-        "* 4:3"
-      ]
-    },
-    {
-      "cell_type": "code",
-      "execution_count": null,
-      "metadata": {
-        "id": "KJqHuGqi31rE"
-      },
-      "outputs": [],
-      "source": [
-        "import matplotlib.pyplot as plt\n",
-        "\n",
-        "prompt = \"\"\"\n",
-        "a photorealistic image of the inside of an amethyst crystal on display in a museum\n",
-        "\"\"\"\n",
-        "\n",
-        "# Imagen 3 image generation\n",
-        "image = generation_model.generate_images(\n",
-        "    prompt=prompt,\n",
-        "    number_of_images=1,\n",
-        "    aspect_ratio=\"3:4\",\n",
-        "    safety_filter_level=\"block_some\",\n",
-        "    person_generation=\"allow_all\",\n",
-        ")\n",
-        "\n",
-        "# Imagen 3 Fast image generation\n",
-        "fast_image = generation_model_fast.generate_images(\n",
-        "    prompt=prompt,\n",
-        "    number_of_images=1,\n",
-        "    aspect_ratio=\"3:4\",\n",
-        "    safety_filter_level=\"block_some\",\n",
-        "    person_generation=\"allow_all\",\n",
-        ")\n",
-        "\n",
-        "# Display generated images\n",
-        "fig, axs = plt.subplots(1, 2, figsize=(12, 6))\n",
-        "axs[0].imshow(image[0]._pil_image)\n",
-        "axs[0].set_title(\"Imagen 3\")\n",
-        "axs[1].imshow(fast_image[0]._pil_image)\n",
-        "axs[1].set_title(\"Imagen 3 Fast\")\n",
-        "for ax in axs:\n",
-        "    ax.axis(\"off\")\n",
-        "plt.show()"
-      ]
-    },
-    {
-      "cell_type": "markdown",
-      "metadata": {
-        "id": "UND0wrdf3mGS"
-      },
-      "source": [
-        "### Photorealism and prompt understanding\n",
-        "\n",
-        "**Photorealism:** Imagen 3 is capable of generating photorealistic, lifelike images with fewer distracting visual artifacts than our previous models. This increased quality is especially prevalent when generating images of multiple people, animals, and landscapes.\n",
-        "\n",
-        "**Prompt adherence:** It's also better at understanding natural language and the intent behind your prompts. Thus, they can be written in everyday language and can include specific details including camera angles, lens types, lighting, and stylistic features.\n",
-        "\n",
-        "When generating images of people you can also set the `safety_filter_level` and `person_generation` parameters accordingly:\n",
-        "* `person_generation`: Allow (All ages), Allow (Adults only), Don't allow\n",
-        "* `safety_filter_level`: Block most, Block some, Block few"
-      ]
-    },
-    {
-      "cell_type": "code",
-      "execution_count": null,
-      "metadata": {
-        "id": "7JBtrCfd1idI"
-      },
-      "outputs": [],
-      "source": [
-        "prompt = \"\"\"\n",
-        "a photorealistic image of a happy family sitting around a table eating dinner, a yellow dog is at their feet begging for food,\n",
-        "the table is brown with white comfy chairs,\n",
-        "a grand chandelier above their heads casting a warm glow on the family,\n",
-        "they are eating pizza and salad,\n",
-        "large windows behind them with green curtains pulled off to either side\n",
-        "\"\"\"\n",
-        "\n",
-        "images = generation_model.generate_images(\n",
-        "    prompt=prompt,\n",
-        "    number_of_images=1,\n",
-        "    aspect_ratio=\"1:1\",\n",
-        "    safety_filter_level=\"block_some\",\n",
-        "    person_generation=\"allow_all\",\n",
-        ")\n",
-        "\n",
-        "display_image(images[0])"
-      ]
-    },
-    {
-      "cell_type": "markdown",
-      "metadata": {
-        "id": "hAeNPdyU9AlC"
-      },
-      "source": [
-        "### Better text rendering\n",
-        "\n",
-        "Imagen 3 also does a great job accurately rendering small words and phrases in images. This could be particularly useful for generating business cards, posters, banners, product designs, or greeting cards."
-      ]
-    },
-    {
-      "cell_type": "code",
-      "execution_count": null,
-      "metadata": {
-        "id": "DLmdtT8Q38fn"
-      },
-      "outputs": [],
-      "source": [
-        "prompt = \"\"\"\n",
-        "a beige baseball cap with 'good vibes' written on top in white bubbly stitched letters that are outlined in neon green,\n",
-        "display it against a pool background with palm trees and pool floats\n",
-        "\"\"\"\n",
-        "\n",
-        "images = generation_model.generate_images(\n",
-        "    prompt=prompt,\n",
-        "    number_of_images=1,\n",
-        "    aspect_ratio=\"1:1\",\n",
-        "    safety_filter_level=\"block_some\",\n",
-        "    person_generation=\"allow_all\",\n",
-        ")\n",
-        "\n",
-        "display_image(images[0])"
-      ]
-    },
-    {
-      "cell_type": "markdown",
-      "metadata": {
-        "id": "xGneutCN-mW5"
-      },
-      "source": [
-        "### Add image watermark\n",
-        "\n",
-        "By default, a digital watermark, or [SynthID](https://deepmind.google/technologies/synthid/), is added to Imagen 3 images. If you would like to explicitly set the watermark to True, you can do so with the `add_watermark` parameter. You can also [verify a watermarked image](https://cloud.google.com/vertex-ai/generative-ai/docs/image/generate-images#watermark)."
-      ]
-    },
-    {
-      "cell_type": "code",
-      "execution_count": null,
-      "metadata": {
-        "id": "XtyEx1tYhB8h"
-      },
-      "outputs": [],
-      "source": [
-        "prompt = \"\"\"\n",
-        "Generate a photo of an old fashioned ice cream shop with white and pastel pink on the outside,\n",
-        "located on the street in a sunny beach town,\n",
-        "'the sweet stuff' displayed on the storefront with illustrations of pink and blue ice cream cones\n",
-        "\"\"\"\n",
-        "\n",
-        "images = generation_model.generate_images(\n",
-        "    prompt=prompt,\n",
-        "    number_of_images=1,\n",
-        "    aspect_ratio=\"1:1\",\n",
-        "    safety_filter_level=\"block_some\",\n",
-        "    person_generation=\"allow_all\",\n",
-        "    add_watermark=True,\n",
-        ")\n",
-        "\n",
-        "display_image(images[0])"
-      ]
-    }
-  ],
-  "metadata": {
-    "colab": {
-      "name": "imagen3_image_generation.ipynb",
-      "toc_visible": true
-    },
-    "kernelspec": {
-      "display_name": "Python 3",
-      "name": "python3"
-    }
-=======
  "cells": [
   {
    "cell_type": "code",
@@ -519,7 +23,6 @@
     "# See the License for the specific language governing permissions and\n",
     "# limitations under the License."
    ]
->>>>>>> 7f7d1b06
   },
   {
    "cell_type": "markdown",

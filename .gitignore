# Byte-compiled / optimized / DLL files
__pycache__/
*.py[cod]
*$py.class
**/dist
/tmp
/out-tsc
/bazel-out

# C extensions
*.so

# Distribution / packaging
.Python
build/
develop-eggs/
dist/
downloads/
eggs/
.eggs/
lib/
lib64/
parts/
sdist/
var/
wheels/
pip-wheel-metadata/
share/python-wheels/
*.egg-info/
.installed.cfg
*.egg
MANIFEST

# PyInstaller
#  Usually these files are written by a python script from a template
#  before PyInstaller builds the exe, so as to inject date/other infos into it.
*.manifest
*.spec

# Installer logs
pip-log.txt
pip-delete-this-directory.txt

# Unit test / coverage reports
htmlcov/
.tox/
.nox/
.coverage
.coverage.*
.cache
nosetests.xml
coverage.xml
*.cover
*.py,cover
.hypothesis/
.pytest_cache/

# Translations
*.mo
*.pot

# Django stuff:
*.log
local_settings.py
db.sqlite3
db.sqlite3-journal

# Flask stuff:
instance/
.webassets-cache

# Scrapy stuff:
.scrapy

# Sphinx documentation
docs/_build/

# PyBuilder
target/

# Jupyter Notebook
.ipynb_checkpoints

# IPython
profile_default/
ipython_config.py

# pyenv
.python-version

# pipenv
#   According to pypa/pipenv#598, it is recommended to include Pipfile.lock in version control.
#   However, in case of collaboration, if having platform-specific dependencies or dependencies
#   having no cross-platform support, pipenv may install dependencies that don't work, or not
#   install all needed dependencies.
Pipfile.lock
Pipfile

# PEP 582; used by e.g. github.com/David-OConnor/pyflow
__pypackages__/

# Celery stuff
celerybeat-schedule
celerybeat.pid

# SageMath parsed files
*.sage.py

# Environments
.env
.venv
.venv*
env/
venv/
ENV/
env.bak/
venv.bak/

# Spyder project settings
.spyderproject
.spyproject

# Rope project settings
.ropeproject

# mkdocs documentation
/site

# mypy
.mypy_cache/
.dmypy.json
dmypy.json

# Pyre type checker
.pyre/

# MacOS
.DS_Store

# PyCharm
.idea

# User-specific files
language/examples/prompt-design/train.csv
README-TOC*.md

.terraform*
.Terraform*

tmp*

<<<<<<< HEAD
# Node
**/node_modules
npm-debug.log
yarn-error.log


# IDEs and editors
.idea/
.project
.classpath
.c9/
*.launch
.settings/
*.sublime-workspace

# Visual Studio Code
.vscode/*
!.vscode/settings.json
!.vscode/tasks.json
!.vscode/launch.json
!.vscode/extensions.json
.history/*

# Miscellaneous
**/.angular/*
/.angular/cache
.sass-cache/
/connect.lock
/coverage
/libpeerconnection.log
testem.log
/typings

# System files
.DS_Store
Thumbs.db
=======
# VS Code
.vscode/*

# Local History for Visual Studio Code
.history/

# Built Visual Studio Code Extensions
*.vsix
>>>>>>> d1da5a75
<|MERGE_RESOLUTION|>--- conflicted
+++ resolved
@@ -134,9 +134,6 @@
 # Pyre type checker
 .pyre/
 
-# MacOS
-.DS_Store
-
 # PyCharm
 .idea
 
@@ -149,7 +146,6 @@
 
 tmp*
 
-<<<<<<< HEAD
 # Node
 **/node_modules
 npm-debug.log
@@ -172,6 +168,7 @@
 !.vscode/launch.json
 !.vscode/extensions.json
 .history/*
+*.vsix
 
 # Miscellaneous
 **/.angular/*
@@ -185,14 +182,4 @@
 
 # System files
 .DS_Store
-Thumbs.db
-=======
-# VS Code
-.vscode/*
-
-# Local History for Visual Studio Code
-.history/
-
-# Built Visual Studio Code Extensions
-*.vsix
->>>>>>> d1da5a75
+Thumbs.db
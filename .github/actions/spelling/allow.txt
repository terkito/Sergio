--- conflicted
+++ resolved
@@ -42,11 +42,6 @@
 pypdf
 QPM
 thelook
-<<<<<<< HEAD
-figsize
-xticks
-yticks
-=======
 diy
 Langchain
 nbconvert
@@ -54,5 +49,4 @@
 protobuf
 dataframe
 faiss
-CHECKOV
->>>>>>> 7a4a411c
+CHECKOV
--- conflicted
+++ resolved
@@ -65,14 +65,10 @@
           alt="Generative AI App Builder"
         />
       </a>
-<<<<<<< HEAD
       <h1>Recommendations Demo - Custom UI</h1>
-=======
-      <h1>Personalize Demo - Custom UI</h1>
       <p>
         Select a document from the list to view recommendations of similar documents in the dataset.
       </p>
->>>>>>> dc346813
     </section>
     <main id="active-area">
       <form class="search-form" action="/recommend_genappbuilder" method="post">

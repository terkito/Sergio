{
<<<<<<< HEAD
  "cells": [
    {
      "cell_type": "code",
      "execution_count": null,
      "metadata": {
        "id": "ijGzTHJJUCPY",
        "tags": []
      },
      "outputs": [],
      "source": [
        "# Copyright 2024 Google LLC\n",
        "#\n",
        "# Licensed under the Apache License, Version 2.0 (the \"License\");\n",
        "# you may not use this file except in compliance with the License.\n",
        "# You may obtain a copy of the License at\n",
        "#\n",
        "#     https://www.apache.org/licenses/LICENSE-2.0\n",
        "#\n",
        "# Unless required by applicable law or agreed to in writing, software\n",
        "# distributed under the License is distributed on an \"AS IS\" BASIS,\n",
        "# WITHOUT WARRANTIES OR CONDITIONS OF ANY KIND, either express or implied.\n",
        "# See the License for the specific language governing permissions and\n",
        "# limitations under the License."
      ]
    },
    {
      "cell_type": "markdown",
      "metadata": {
        "id": "VEqbX8OhE8y9",
        "tags": []
      },
      "source": [
        "# Product image background generation with Gemini 1.5 Pro and Imagen 2\n",
        "\n",
        "<table align=\"left\">\n",
        "  <td style=\"text-align: center\">\n",
        "    <a href=\"https://colab.research.google.com/github/GoogleCloudPlatform/generative-ai/blob/main/gemini/use-cases/retail/product_image_background_generation.ipynb\">\n",
        "      <img src=\"https://cloud.google.com/ml-engine/images/colab-logo-32px.png\" alt=\"Google Colaboratory logo\"><br> Run in Colab\n",
        "    </a>\n",
        "  </td>\n",
        "  <td style=\"text-align: center\">\n",
        "    <a href=\"https://console.cloud.google.com/vertex-ai/colab/import/https:%2F%2Fraw.githubusercontent.com%2FGoogleCloudPlatform%2Fgenerative-ai%2Fmain%2Fgemini%2Fuse-cases%2Fretail%2Fproduct_image_background_generation.ipynb\">\n",
        "      <img width=\"32px\" src=\"https://lh3.googleusercontent.com/JmcxdQi-qOpctIvWKgPtrzZdJJK-J3sWE1RsfjZNwshCFgE_9fULcNpuXYTilIR2hjwN\" alt=\"Google Cloud Colab Enterprise logo\"><br> Run in Colab Enterprise\n",
        "    </a>\n",
        "  </td>    \n",
        "  <td style=\"text-align: center\">\n",
        "    <a href=\"https://github.com/GoogleCloudPlatform/generative-ai/blob/main/gemini/use-cases/retail/product_image_background_generation.ipynb\">\n",
        "      <img src=\"https://cloud.google.com/ml-engine/images/github-logo-32px.png\" alt=\"GitHub logo\"><br> View on GitHub\n",
        "    </a>\n",
        "  </td>\n",
        "  <td style=\"text-align: center\">\n",
        "    <a href=\"https://console.cloud.google.com/vertex-ai/workbench/deploy-notebook?download_url=https://raw.githubusercontent.com/GoogleCloudPlatform/generative-ai/main/gemini/use-cases/retail/product_image_background_generation.ipynb\">\n",
        "      <img src=\"https://lh3.googleusercontent.com/UiNooY4LUgW_oTvpsNhPpQzsstV5W8F7rYgxgGBD85cWJoLmrOzhVs_ksK_vgx40SHs7jCqkTkCk=e14-rj-sc0xffffff-h130-w32\" alt=\"Vertex AI logo\"><br> Open in Vertex AI Workbench\n",
        "    </a>\n",
        "  </td>\n",
        "</table>\n"
      ]
    },
    {
      "cell_type": "markdown",
      "metadata": {
        "id": "G1KDmM_PBAXz"
      },
      "source": [
        "| | |\n",
        "|-|-|\n",
        "|Author(s) | [Katie Nguyen](https://github.com/katiemn) |"
      ]
    },
    {
      "cell_type": "markdown",
      "metadata": {
        "id": "CkHPv2myT2cx"
      },
      "source": [
        "## Overview\n",
        "\n",
        "### Gemini 1.5 Pro\n",
        "\n",
        "Gemini 1.5 Pro is a new language model from the Gemini family. This model introduces a long context window of up to 1 million tokens that can seamlessly analyze large amounts of information. Additionally, it is multimodal with the ability to process text, images, audio, video, and code. Learn more about [Gemini 1.5](https://blog.google/technology/ai/google-gemini-next-generation-model-february-2024/).\n",
        "\n",
        "### Imagen 2\n",
        "\n",
        "Imagen 2 on Vertex AI brings Google's state of the art generative AI capabilities to application developers. With Imagen 2 on Vertex AI, application developers can build next-generation AI products that transform their user's imagination into high quality visual assets. Learn more about [Imagen on Vertex AI](https://cloud.google.com/vertex-ai/generative-ai/docs/image/overview).\n",
        "\n"
      ]
    },
    {
      "cell_type": "markdown",
      "metadata": {
        "id": "DrkcqHrrwMAo"
      },
      "source": [
        "In this tutorial, you will learn how to use the Vertex AI SDK for Python to interact with the Gemini 1.5 Pro model and certain Imagen 2 image editing features to:\n",
        "\n",
        "- Upload an image for an e-commerce product listing\n",
        "- Generate a product description\n",
        "- Enhance the background of a product image"
      ]
    },
    {
      "cell_type": "markdown",
      "metadata": {
        "id": "r11Gu7qNgx1p"
      },
      "source": [
        "## Getting Started\n"
      ]
    },
    {
      "cell_type": "markdown",
      "metadata": {
        "id": "No17Cw5hgx12"
      },
      "source": [
        "### Install Vertex AI SDK for Python\n"
      ]
    },
    {
      "cell_type": "code",
      "execution_count": null,
      "metadata": {
        "id": "tFy3H3aPgx12",
        "tags": []
      },
      "outputs": [],
      "source": [
        "! pip3 install --upgrade --user google-cloud-aiplatform"
      ]
    },
    {
      "cell_type": "markdown",
      "metadata": {
        "id": "R5Xep4W9lq-Z"
      },
      "source": [
        "### Restart runtime\n",
        "\n",
        "To use the newly installed packages in this Jupyter runtime, you must restart the runtime. You can do this by running the cell below, which restarts the current kernel.\n",
        "\n",
        "The restart might take a minute or longer. After it's restarted, continue to the next step."
      ]
    },
    {
      "cell_type": "code",
      "execution_count": null,
      "metadata": {
        "id": "XRvKdaPDTznN",
        "tags": []
      },
      "outputs": [],
      "source": [
        "import IPython\n",
        "\n",
        "app = IPython.Application.instance()\n",
        "app.kernel.do_shutdown(True)"
      ]
    },
    {
      "cell_type": "markdown",
      "metadata": {
        "id": "SbmM4z7FOBpM"
      },
      "source": [
        "<div class=\"alert alert-block alert-warning\">\n",
        "<b>⚠️ The kernel is going to restart. Please wait until it is finished before continuing to the next step. ⚠️</b>\n",
        "</div>\n",
        "\n"
      ]
    },
    {
      "cell_type": "markdown",
      "metadata": {
        "id": "dmWOrTJ3gx13"
      },
      "source": [
        "### Authenticate your notebook environment (Colab only)\n",
        "\n",
        "If you are running this notebook on Google Colab, run the following cell to authenticate your environment.\n"
      ]
    },
    {
      "cell_type": "code",
      "execution_count": null,
      "metadata": {
        "id": "NyKGtVQjgx13",
        "tags": []
      },
      "outputs": [],
      "source": [
        "import sys\n",
        "\n",
        "if \"google.colab\" in sys.modules:\n",
        "    from google.colab import auth\n",
        "\n",
        "    auth.authenticate_user()"
      ]
    },
    {
      "cell_type": "markdown",
      "metadata": {
        "id": "DF4l8DTdWgPY"
      },
      "source": [
        "### Set Google Cloud project information and initialize Vertex AI SDK\n",
        "\n",
        "To get started using Vertex AI, you must have an existing Google Cloud project and [enable the Vertex AI API](https://console.cloud.google.com/flows/enableapi?apiid=aiplatform.googleapis.com).\n",
        "\n",
        "Learn more about [setting up a project and a development environment](https://cloud.google.com/vertex-ai/docs/start/cloud-environment)."
      ]
    },
    {
      "cell_type": "code",
      "execution_count": null,
      "metadata": {
        "id": "Nqwi-5ufWp_B",
        "tags": []
      },
      "outputs": [],
      "source": [
        "PROJECT_ID = \"[your-project-id]\"  # @param {type:\"string\"}\n",
        "LOCATION = \"us-central1\"  # @param {type:\"string\"}\n",
        "\n",
        "import vertexai\n",
        "\n",
        "vertexai.init(project=PROJECT_ID, location=LOCATION)"
      ]
    },
    {
      "cell_type": "markdown",
      "metadata": {
        "id": "jXHfaVS66_01"
      },
      "source": [
        "### Import libraries\n"
      ]
    },
    {
      "cell_type": "code",
      "execution_count": null,
      "metadata": {
        "id": "lslYAvw37JGQ",
        "tags": []
      },
      "outputs": [],
      "source": [
        "from vertexai.generative_models import GenerativeModel, Image, Part\n",
        "from vertexai.preview.vision_models import ImageGenerationModel\n",
        "from vertexai.preview.vision_models import Image as VisionImage"
      ]
    },
    {
      "cell_type": "markdown",
      "metadata": {
        "id": "BY1nfXrqRxVX"
      },
      "source": [
        "### Load the Gemini 1.5 Pro model\n"
      ]
    },
    {
      "cell_type": "code",
      "execution_count": null,
      "metadata": {
        "id": "2998506fe6d1",
        "tags": []
      },
      "outputs": [],
      "source": [
        "model = GenerativeModel(\"gemini-1.5-pro-preview-0409\")"
      ]
    },
    {
      "cell_type": "markdown",
      "metadata": {
        "id": "Sr2Y3lFwKW1M"
      },
      "source": [
        "### Define helper function"
      ]
    },
    {
      "cell_type": "code",
      "execution_count": null,
      "metadata": {
        "id": "r_38e5rRKB6s"
      },
      "outputs": [],
      "source": [
        "import typing\n",
        "import http.client\n",
        "import urllib.request\n",
        "import IPython.display\n",
        "from PIL import Image as PIL_Image\n",
        "from PIL import ImageOps as PIL_ImageOps\n",
        "\n",
        "def display_image(\n",
        "    image: Image,\n",
        "    max_width: int = 600,\n",
        "    max_height: int = 350,\n",
        ") -> None:\n",
        "    pil_image = typing.cast(PIL_Image.Image, image._pil_image)\n",
        "    if pil_image.mode != \"RGB\":\n",
        "        # RGB is supported by all Jupyter environments (e.g. RGBA is not yet)\n",
        "        pil_image = pil_image.convert(\"RGB\")\n",
        "    image_width, image_height = pil_image.size\n",
        "    if max_width < image_width or max_height < image_height:\n",
        "        # Resize to display a smaller notebook image\n",
        "        pil_image = PIL_ImageOps.contain(pil_image, (max_width, max_height))\n",
        "    IPython.display.display(pil_image)\n",
        "\n",
        "def get_image_bytes_from_url(image_url: str) -> bytes:\n",
        "    with urllib.request.urlopen(image_url) as response:\n",
        "        response = typing.cast(http.client.HTTPResponse, response)\n",
        "        image_bytes = response.read()\n",
        "    return image_bytes\n",
        "\n",
        "def get_url_from_gcs(gcs_uri: str) -> str:\n",
        "    # Converts gcs uri to url for image display\n",
        "    url = \"https://storage.googleapis.com/\" + gcs_uri.replace(\"gs://\", \"\").replace(\n",
        "        \" \", \"%20\"\n",
        "    )\n",
        "    return url"
      ]
    },
    {
      "cell_type": "markdown",
      "metadata": {
        "id": "XibcO-Ev1xWi"
      },
      "source": [
        "### Download a sample product image from Google Cloud Storage\n",
        "\n",
        "Use the ```Image.load_from_file``` method to load a local file as the example product image.\n"
      ]
    },
    {
      "cell_type": "code",
      "execution_count": null,
      "metadata": {
        "id": "BXiqOd3NOeSs"
      },
      "outputs": [],
      "source": [
        "# Load an image from Google Cloud Storage\n",
        "gcs_uri = \"gs://cloud-samples-data/generative-ai/image/suitcase.png\"\n",
        "product_image = Part.from_uri(gcs_uri, mime_type=\"image/png\")\n",
        "\n",
        "#Display image\n",
        "url = get_url_from_gcs(product_image.file_data.file_uri)\n",
        "IPython.display.Image(url, width=350)"
      ]
    },
    {
      "cell_type": "markdown",
      "metadata": {
        "id": "4UYYNDtV3cOD"
      },
      "source": [
        "### Generate image prompt\n",
        "\n",
        "Use Gemini 1.5 Pro to generate a text prompt based on the provided product metadata and initial image."
      ]
    },
    {
      "cell_type": "code",
      "execution_count": null,
      "metadata": {
        "id": "_pTBLdTxPmz8"
      },
      "outputs": [],
      "source": [
        "product_description = \"blue suitcase with wheels\"\n",
        "prompt = \"\"\"\n",
        "Create a description of the product image.\n",
        "\n",
        "The description should be an image generation prompt to create a more interesting background.\n",
        "\n",
        "Only return the prompt string.\n",
        "\"\"\"\n",
        "\n",
        "contents = [product_image, product_description, prompt]\n",
        "\n",
        "responses = model.generate_content(contents)\n",
        "description = responses.text\n",
        "print(description)"
      ]
    },
    {
      "cell_type": "markdown",
      "metadata": {
        "id": "VLmwIj2RD0Fx"
      },
      "source": [
        "### Load the image generation model"
      ]
    },
    {
      "cell_type": "code",
      "execution_count": null,
      "metadata": {
        "id": "F-gd2ypQhh7K"
      },
      "outputs": [],
      "source": [
        "generation_model = ImageGenerationModel.from_pretrained(\"imagegeneration@006\")"
      ]
    },
    {
      "cell_type": "markdown",
      "metadata": {
        "id": "KrpRA3C6Eq69"
      },
      "source": [
        "### Generate a new product image\n",
        "\n",
        "Use the ```edit_image``` function to enhance the product image by modifying the background content while preserving the product appearance."
      ]
    },
    {
      "cell_type": "code",
      "execution_count": null,
      "metadata": {
        "id": "X5shU_xEjCuX"
      },
      "outputs": [],
      "source": [
        "output_file = \"image_enhanced.png\"\n",
        "gen_img = generation_model.edit_image(\n",
        "    base_image=VisionImage(get_image_bytes_from_url(url)),\n",
        "    prompt=description,\n",
        "    edit_mode=\"product-image\",\n",
        ")\n",
        "\n",
        "display_image(gen_img.images[0])\n",
        "gen_img.images[0].save(output_file)"
      ]
    }
  ],
  "metadata": {
    "colab": {
      "name": "intro_gemini_python.ipynb",
      "provenance": []
    },
    "environment": {
      "kernel": "conda-root-py",
      "name": "workbench-notebooks.m115",
      "type": "gcloud",
      "uri": "gcr.io/deeplearning-platform-release/workbench-notebooks:m115"
    },
    "kernelspec": {
      "display_name": "Python 3 (ipykernel) (Local)",
      "language": "python",
      "name": "conda-root-py"
    },
    "language_info": {
      "codemirror_mode": {
        "name": "ipython",
        "version": 3
      },
      "file_extension": ".py",
      "mimetype": "text/x-python",
      "name": "python",
      "nbconvert_exporter": "python",
      "pygments_lexer": "ipython3",
      "version": "3.10.13"
    }
=======
 "cells": [
  {
   "cell_type": "code",
   "execution_count": null,
   "metadata": {
    "id": "ijGzTHJJUCPY",
    "tags": []
   },
   "outputs": [],
   "source": [
    "# Copyright 2024 Google LLC\n",
    "#\n",
    "# Licensed under the Apache License, Version 2.0 (the \"License\");\n",
    "# you may not use this file except in compliance with the License.\n",
    "# You may obtain a copy of the License at\n",
    "#\n",
    "#     https://www.apache.org/licenses/LICENSE-2.0\n",
    "#\n",
    "# Unless required by applicable law or agreed to in writing, software\n",
    "# distributed under the License is distributed on an \"AS IS\" BASIS,\n",
    "# WITHOUT WARRANTIES OR CONDITIONS OF ANY KIND, either express or implied.\n",
    "# See the License for the specific language governing permissions and\n",
    "# limitations under the License."
   ]
>>>>>>> 8fbe0858
  },
  {
   "cell_type": "markdown",
   "metadata": {
    "id": "VEqbX8OhE8y9",
    "tags": []
   },
   "source": [
    "# Product image background generation with Gemini 1.5 Pro and Imagen 2\n",
    "\n",
    "<table align=\"left\">\n",
    "  <td style=\"text-align: center\">\n",
    "    <a href=\"https://colab.research.google.com/github/GoogleCloudPlatform/generative-ai/blob/main/gemini/use-cases/retail/product_image_background_generation.ipynb\">\n",
    "      <img src=\"https://cloud.google.com/ml-engine/images/colab-logo-32px.png\" alt=\"Google Colaboratory logo\"><br> Run in Colab\n",
    "    </a>\n",
    "  </td>\n",
    "  <td style=\"text-align: center\">\n",
    "    <a href=\"https://console.cloud.google.com/vertex-ai/colab/import/https:%2F%2Fraw.githubusercontent.com%2FGoogleCloudPlatform%2Fgenerative-ai%2Fmain%2Fgemini%2Fuse-cases%2Fretail%2Fproduct_image_background_generation.ipynb\">\n",
    "      <img width=\"32px\" src=\"https://lh3.googleusercontent.com/JmcxdQi-qOpctIvWKgPtrzZdJJK-J3sWE1RsfjZNwshCFgE_9fULcNpuXYTilIR2hjwN\" alt=\"Google Cloud Colab Enterprise logo\"><br> Run in Colab Enterprise\n",
    "    </a>\n",
    "  </td>    \n",
    "  <td style=\"text-align: center\">\n",
    "    <a href=\"https://github.com/GoogleCloudPlatform/generative-ai/blob/main/gemini/use-cases/retail/product_image_background_generation.ipynb\">\n",
    "      <img src=\"https://cloud.google.com/ml-engine/images/github-logo-32px.png\" alt=\"GitHub logo\"><br> View on GitHub\n",
    "    </a>\n",
    "  </td>\n",
    "  <td style=\"text-align: center\">\n",
    "    <a href=\"https://console.cloud.google.com/vertex-ai/workbench/deploy-notebook?download_url=https://raw.githubusercontent.com/GoogleCloudPlatform/generative-ai/main/gemini/use-cases/retail/product_image_background_generation.ipynb\">\n",
    "      <img src=\"https://lh3.googleusercontent.com/UiNooY4LUgW_oTvpsNhPpQzsstV5W8F7rYgxgGBD85cWJoLmrOzhVs_ksK_vgx40SHs7jCqkTkCk=e14-rj-sc0xffffff-h130-w32\" alt=\"Vertex AI logo\"><br> Open in Vertex AI Workbench\n",
    "    </a>\n",
    "  </td>\n",
    "</table>\n"
   ]
  },
  {
   "cell_type": "markdown",
   "metadata": {
    "id": "G1KDmM_PBAXz"
   },
   "source": [
    "| | |\n",
    "|-|-|\n",
    "|Author(s) | [Katie Nguyen](https://github.com/katiemn) |"
   ]
  },
  {
   "cell_type": "markdown",
   "metadata": {
    "id": "CkHPv2myT2cx"
   },
   "source": [
    "## Overview\n",
    "\n",
    "### Gemini 1.5 Pro\n",
    "\n",
    "Gemini 1.5 Pro is a new language model from the Gemini family. This model introduces a long context window of up to 1 million tokens that can seamlessly analyze large amounts of information. Additionally, it is multimodal with the ability to process text, images, audio, video, and code. Learn more about [Gemini 1.5](https://blog.google/technology/ai/google-gemini-next-generation-model-february-2024/).\n",
    "\n",
    "### Imagen 2\n",
    "\n",
    "Imagen 2 on Vertex AI brings Google's state of the art generative AI capabilities to application developers. With Imagen 2 on Vertex AI, application developers can build next-generation AI products that transform their user's imagination into high quality visual assets. Learn more about [Imagen on Vertex AI](https://cloud.google.com/vertex-ai/generative-ai/docs/image/overview).\n",
    "\n"
   ]
  },
  {
   "cell_type": "markdown",
   "metadata": {
    "id": "DrkcqHrrwMAo"
   },
   "source": [
    "In this tutorial, you will learn how to use the Vertex AI SDK for Python to interact with the Gemini 1.5 Pro model and certain Imagen 2 image editing features to:\n",
    "\n",
    "- Upload an image for an e-commerce product listing\n",
    "- Generate a product description\n",
    "- Enhance the background of a product image"
   ]
  },
  {
   "cell_type": "markdown",
   "metadata": {
    "id": "r11Gu7qNgx1p"
   },
   "source": [
    "## Getting Started\n"
   ]
  },
  {
   "cell_type": "markdown",
   "metadata": {
    "id": "No17Cw5hgx12"
   },
   "source": [
    "### Install Vertex AI SDK for Python\n"
   ]
  },
  {
   "cell_type": "code",
   "execution_count": null,
   "metadata": {
    "id": "tFy3H3aPgx12",
    "tags": []
   },
   "outputs": [],
   "source": [
    "! pip3 install --upgrade --user google-cloud-aiplatform"
   ]
  },
  {
   "cell_type": "markdown",
   "metadata": {
    "id": "R5Xep4W9lq-Z"
   },
   "source": [
    "### Restart runtime\n",
    "\n",
    "To use the newly installed packages in this Jupyter runtime, you must restart the runtime. You can do this by running the cell below, which restarts the current kernel.\n",
    "\n",
    "The restart might take a minute or longer. After it's restarted, continue to the next step."
   ]
  },
  {
   "cell_type": "code",
   "execution_count": null,
   "metadata": {
    "id": "XRvKdaPDTznN",
    "tags": []
   },
   "outputs": [],
   "source": [
    "import IPython\n",
    "\n",
    "app = IPython.Application.instance()\n",
    "app.kernel.do_shutdown(True)"
   ]
  },
  {
   "cell_type": "markdown",
   "metadata": {
    "id": "SbmM4z7FOBpM"
   },
   "source": [
    "<div class=\"alert alert-block alert-warning\">\n",
    "<b>⚠️ The kernel is going to restart. Please wait until it is finished before continuing to the next step. ⚠️</b>\n",
    "</div>\n",
    "\n"
   ]
  },
  {
   "cell_type": "markdown",
   "metadata": {
    "id": "dmWOrTJ3gx13"
   },
   "source": [
    "### Authenticate your notebook environment (Colab only)\n",
    "\n",
    "If you are running this notebook on Google Colab, run the following cell to authenticate your environment.\n"
   ]
  },
  {
   "cell_type": "code",
   "execution_count": null,
   "metadata": {
    "id": "NyKGtVQjgx13",
    "tags": []
   },
   "outputs": [],
   "source": [
    "import sys\n",
    "\n",
    "if \"google.colab\" in sys.modules:\n",
    "    from google.colab import auth\n",
    "\n",
    "    auth.authenticate_user()"
   ]
  },
  {
   "cell_type": "markdown",
   "metadata": {
    "id": "DF4l8DTdWgPY"
   },
   "source": [
    "### Set Google Cloud project information and initialize Vertex AI SDK\n",
    "\n",
    "To get started using Vertex AI, you must have an existing Google Cloud project and [enable the Vertex AI API](https://console.cloud.google.com/flows/enableapi?apiid=aiplatform.googleapis.com).\n",
    "\n",
    "Learn more about [setting up a project and a development environment](https://cloud.google.com/vertex-ai/docs/start/cloud-environment)."
   ]
  },
  {
   "cell_type": "code",
   "execution_count": null,
   "metadata": {
    "id": "Nqwi-5ufWp_B",
    "tags": []
   },
   "outputs": [],
   "source": [
    "PROJECT_ID = \"[your-project-id]\"  # @param {type:\"string\"}\n",
    "LOCATION = \"us-central1\"  # @param {type:\"string\"}\n",
    "\n",
    "import vertexai\n",
    "\n",
    "vertexai.init(project=PROJECT_ID, location=LOCATION)"
   ]
  },
  {
   "cell_type": "markdown",
   "metadata": {
    "id": "jXHfaVS66_01"
   },
   "source": [
    "### Import libraries\n"
   ]
  },
  {
   "cell_type": "code",
   "execution_count": null,
   "metadata": {
    "id": "lslYAvw37JGQ",
    "tags": []
   },
   "outputs": [],
   "source": [
    "from vertexai.generative_models import GenerationConfig, GenerativeModel, Image, Part"
   ]
  },
  {
   "cell_type": "markdown",
   "metadata": {
    "id": "BY1nfXrqRxVX"
   },
   "source": [
    "### Load the Gemini 1.5 Pro model\n"
   ]
  },
  {
   "cell_type": "code",
   "execution_count": null,
   "metadata": {
    "id": "2998506fe6d1",
    "tags": []
   },
   "outputs": [],
   "source": [
    "model = GenerativeModel(\"gemini-1.5-pro-preview-0409\")"
   ]
  },
  {
   "cell_type": "markdown",
   "metadata": {
    "id": "Sr2Y3lFwKW1M"
   },
   "source": [
    "### Define helper function"
   ]
  },
  {
   "cell_type": "code",
   "execution_count": null,
   "metadata": {
    "id": "r_38e5rRKB6s"
   },
   "outputs": [],
   "source": [
    "import typing\n",
    "import IPython.display\n",
    "from PIL import Image as PIL_Image\n",
    "from PIL import ImageOps as PIL_ImageOps\n",
    "\n",
    "\n",
    "def display_image(\n",
    "    image: Image,\n",
    "    max_width: int = 600,\n",
    "    max_height: int = 350,\n",
    ") -> None:\n",
    "    pil_image = typing.cast(PIL_Image.Image, image._pil_image)\n",
    "    if pil_image.mode != \"RGB\":\n",
    "        # RGB is supported by all Jupyter environments (e.g. RGBA is not yet)\n",
    "        pil_image = pil_image.convert(\"RGB\")\n",
    "    image_width, image_height = pil_image.size\n",
    "    if max_width < image_width or max_height < image_height:\n",
    "        # Resize to display a smaller notebook image\n",
    "        pil_image = PIL_ImageOps.contain(pil_image, (max_width, max_height))\n",
    "    IPython.display.display(pil_image)"
   ]
  },
  {
   "cell_type": "markdown",
   "metadata": {
    "id": "XibcO-Ev1xWi"
   },
   "source": [
    "### Download a sample product image from Google Cloud Storage\n",
    "\n",
    "Use the ```Image.load_from_file``` method to load a local file as the example product image.\n"
   ]
  },
  {
   "cell_type": "code",
   "execution_count": null,
   "metadata": {
    "id": "BXiqOd3NOeSs"
   },
   "outputs": [],
   "source": [
    "# Download an image from Google Cloud Storage\n",
    "! gsutil cp \"gs://cloud-samples-data/generative-ai/image/suitcase.png\" ./image.png\n",
    "\n",
    "# Load from local file\n",
    "product_image = Image.load_from_file(\"image.png\")\n",
    "product_image_part = Part.from_image(product_image)\n",
    "\n",
    "# Display image\n",
    "display_image(product_image)"
   ]
  },
  {
   "cell_type": "markdown",
   "metadata": {
    "id": "4UYYNDtV3cOD"
   },
   "source": [
    "### Generate image prompt\n",
    "\n",
    "Use Gemini 1.5 Pro to generate a text prompt based on the provided product metadata and initial image."
   ]
  },
  {
   "cell_type": "code",
   "execution_count": null,
   "metadata": {
    "id": "_pTBLdTxPmz8"
   },
   "outputs": [],
   "source": [
    "product_description = \"blue suitcase with wheels\"\n",
    "prompt = \"\"\"\n",
    "Create a description of the product image.\n",
    "\n",
    "The description should be an image generation prompt to create a more interesting background.\n",
    "\n",
    "Only return the prompt string.\n",
    "\"\"\"\n",
    "\n",
    "contents = [product_image, product_description, prompt]\n",
    "\n",
    "responses = model.generate_content(contents)\n",
    "description = responses.text\n",
    "print(description)"
   ]
  },
  {
   "cell_type": "markdown",
   "metadata": {
    "id": "VLmwIj2RD0Fx"
   },
   "source": [
    "### Load the image generation model"
   ]
  },
  {
   "cell_type": "code",
   "execution_count": null,
   "metadata": {
    "id": "F-gd2ypQhh7K"
   },
   "outputs": [],
   "source": [
    "from vertexai.preview.vision_models import Image, ImageGenerationModel\n",
    "\n",
    "generation_model = ImageGenerationModel.from_pretrained(\"imagegeneration@006\")"
   ]
  },
  {
   "cell_type": "markdown",
   "metadata": {
    "id": "KrpRA3C6Eq69"
   },
   "source": [
    "### Generate a new product image\n",
    "\n",
    "Use the ```edit_image``` function to enhance the product image by modifying the background content while preserving the product appearance."
   ]
  },
  {
   "cell_type": "code",
   "execution_count": null,
   "metadata": {
    "id": "X5shU_xEjCuX"
   },
   "outputs": [],
   "source": [
    "input_file = \"image.png\"\n",
    "output_file = \"image_enhanced.png\"\n",
    "gen_img = generation_model.edit_image(\n",
    "    base_image=Image.load_from_file(input_file),\n",
    "    prompt=description,\n",
    "    edit_mode=\"product-image\",\n",
    ")\n",
    "\n",
    "display_image(gen_img.images[0])\n",
    "gen_img.images[0].save(output_file)"
   ]
  }
 ],
 "metadata": {
  "colab": {
   "name": "intro_gemini_python.ipynb",
   "provenance": []
  },
  "environment": {
   "kernel": "conda-root-py",
   "name": "workbench-notebooks.m115",
   "type": "gcloud",
   "uri": "gcr.io/deeplearning-platform-release/workbench-notebooks:m115"
  },
  "kernelspec": {
   "display_name": "Python 3 (ipykernel) (Local)",
   "language": "python",
   "name": "conda-root-py"
  },
  "language_info": {
   "codemirror_mode": {
    "name": "ipython",
    "version": 3
   },
   "file_extension": ".py",
   "mimetype": "text/x-python",
   "name": "python",
   "nbconvert_exporter": "python",
   "pygments_lexer": "ipython3",
   "version": "3.10.13"
  }
 },
 "nbformat": 4,
 "nbformat_minor": 0
}<|MERGE_RESOLUTION|>--- conflicted
+++ resolved
@@ -1,5 +1,4 @@
 {
-<<<<<<< HEAD
   "cells": [
     {
       "cell_type": "code",
@@ -467,32 +466,6 @@
       "pygments_lexer": "ipython3",
       "version": "3.10.13"
     }
-=======
- "cells": [
-  {
-   "cell_type": "code",
-   "execution_count": null,
-   "metadata": {
-    "id": "ijGzTHJJUCPY",
-    "tags": []
-   },
-   "outputs": [],
-   "source": [
-    "# Copyright 2024 Google LLC\n",
-    "#\n",
-    "# Licensed under the Apache License, Version 2.0 (the \"License\");\n",
-    "# you may not use this file except in compliance with the License.\n",
-    "# You may obtain a copy of the License at\n",
-    "#\n",
-    "#     https://www.apache.org/licenses/LICENSE-2.0\n",
-    "#\n",
-    "# Unless required by applicable law or agreed to in writing, software\n",
-    "# distributed under the License is distributed on an \"AS IS\" BASIS,\n",
-    "# WITHOUT WARRANTIES OR CONDITIONS OF ANY KIND, either express or implied.\n",
-    "# See the License for the specific language governing permissions and\n",
-    "# limitations under the License."
-   ]
->>>>>>> 8fbe0858
   },
   {
    "cell_type": "markdown",

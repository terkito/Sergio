import time

from google.cloud import bigquery
import streamlit as st
from vertexai.generative_models import FunctionDeclaration, GenerativeModel, Part, Tool

<<<<<<< HEAD
BIGQUERY_DATASET_ID = "dst-master.performanceoverview"
=======
BIGQUERY_DATASET_ID = "dst-master.product_adoption.p0_totalStats"
>>>>>>> e0c08bca

list_datasets_func = FunctionDeclaration(
    name="list_datasets",
    description="Get a list of datasets that will help answer the user's question",
    parameters={
        "type": "object",
        "properties": {},
    },
)

list_tables_func = FunctionDeclaration(
    name="list_tables",
    description="List tables in a dataset that will help answer the user's question",
    parameters={
        "type": "object",
        "properties": {
            "dataset_id": {
                "type": "string",
                "description": "Dataset ID to fetch tables from.",
            }
        },
        "required": [
            "dataset_id",
        ],
    },
)

get_table_func = FunctionDeclaration(
    name="get_table",
    description="Get information about a table, including the description, schema, and number of rows that will help answer the user's question. Always use the fully qualified dataset and table names.",
    parameters={
        "type": "object",
        "properties": {
            "table_id": {
                "type": "string",
                "description": "Fully qualified ID of the table to get information about",
            }
        },
        "required": [
            "table_id",
        ],
    },
)

sql_query_func = FunctionDeclaration(
    name="sql_query",
    description="Get information from data in BigQuery using SQL queries",
    parameters={
        "type": "object",
        "properties": {
            "query": {
                "type": "string",
                "description": "SQL query on a single line that will help give quantitative answers to the user's question when run on a BigQuery dataset and table. In the SQL query, always use the fully qualified dataset and table names.",
            }
        },
        "required": [
            "query",
        ],
    },
)


sql_query_tool = Tool(
    function_declarations=[
        list_datasets_func,
        list_tables_func,
        get_table_func,
        sql_query_func,
    ],
)

model = GenerativeModel(
    "gemini-1.0-pro",
    generation_config={"temperature": 0},
    tools=[sql_query_tool],
)

st.set_page_config(
    page_title="AskDST",
<<<<<<< HEAD
    page_icon="dst_logo.png",
=======
    page_icon="dst_logo_black.png",
>>>>>>> e0c08bca
    layout="wide",
)

col1, col2 = st.columns([8, 1])
with col1:
    st.title("AskDST")
with col2:
<<<<<<< HEAD
    st.image("dst_logo.png")

st.subheader("Powered by Gemini & DST PerformanceOverview Table")

st.markdown(
    "[go/dst-site](https://sites.google.com/corp/google.com/sellside-datasolutions/home)"
=======
    st.image("dst_logo_black.png")

st.subheader("Datasinights powered by DST Performance Overview & Gemini")

st.markdown(
    "[DST](https://sites.google.com/corp/google.com/sellside-datasolutions/home)"
>>>>>>> e0c08bca
)

with st.expander("Sample prompts", expanded=True):
    st.write(
        """
<<<<<<< HEAD
        - Whats the best performing ad format for company name XXX?
        - Whats last quarter revenue for company xxx on their web inventory?
        - Whats the avg revenue in vertical xxx?
        - How much muted inventory does my publisher have this month?
=======
        - What kind of information is in this database?
        - How many tables are there in this dataset?
        - Whats the total revenue for publisher xxx?
        - Whats the lowest performing ad format for publisher xxx?
>>>>>>> e0c08bca
    """
    )

if "messages" not in st.session_state:
    st.session_state.messages = []

for message in st.session_state.messages:
    with st.chat_message(message["role"]):
        st.markdown(message["content"].replace("$", "\$"))  # noqa: W605
        try:
            with st.expander("Function calls, parameters, and responses"):
                st.markdown(message["backend_details"])
        except KeyError:
            pass

if prompt := st.chat_input("Ask me about information in the database..."):
    st.session_state.messages.append({"role": "user", "content": prompt})
    with st.chat_message("user"):
        st.markdown(prompt)

    with st.chat_message("assistant"):
        message_placeholder = st.empty()
        full_response = ""
        chat = model.start_chat()
        client = bigquery.Client()

        prompt += """
            Please give a concise, high-level summary followed by detail in
            plain language about where the information in your response is
            coming from in the database. Only use information that you learn
            from BigQuery, do not make up information.
            """

        response = chat.send_message(prompt)
        response = response.candidates[0].content.parts[0]

        print(response)

        api_requests_and_responses = []
        backend_details = ""

        function_calling_in_process = True
        while function_calling_in_process:
            try:
                params = {}
                for key, value in response.function_call.args.items():
                    params[key] = value

                print(response.function_call.name)
                print(params)

                if response.function_call.name == "list_datasets":
                    api_response = client.list_datasets()
                    api_response = BIGQUERY_DATASET_ID
                    api_requests_and_responses.append(
                        [response.function_call.name, params, api_response]
                    )

                if response.function_call.name == "list_tables":
                    api_response = client.list_tables(params["dataset_id"])
                    api_response = str([table.table_id for table in api_response])
                    api_requests_and_responses.append(
                        [response.function_call.name, params, api_response]
                    )

                if response.function_call.name == "get_table":
                    api_response = client.get_table(params["table_id"])
                    api_response = api_response.to_api_repr()
                    api_requests_and_responses.append(
                        [
                            response.function_call.name,
                            params,
                            [
                                str(api_response.get("description", "")),
                                str(
                                    [
                                        column["name"]
                                        for column in api_response["schema"]["fields"]
                                    ]
                                ),
                            ],
                        ]
                    )
                    api_response = str(api_response)

                if response.function_call.name == "sql_query":
                    job_config = bigquery.QueryJobConfig(
                        maximum_bytes_billed=100000000
                    )  # Data limit per query job
                    try:
                        cleaned_query = (
                            params["query"]
                            .replace("\\n", " ")
                            .replace("\n", "")
                            .replace("\\", "")
                        )
                        query_job = client.query(cleaned_query, job_config=job_config)
                        api_response = query_job.result()
                        api_response = str([dict(row) for row in api_response])
                        api_response = api_response.replace("\\", "").replace("\n", "")
                        api_requests_and_responses.append(
                            [response.function_call.name, params, api_response]
                        )
                    except Exception as e:
                        api_response = f"{str(e)}"
                        api_requests_and_responses.append(
                            [response.function_call.name, params, api_response]
                        )

                print(api_response)

                response = chat.send_message(
                    Part.from_function_response(
                        name=response.function_call.name,
                        response={
                            "content": api_response,
                        },
                    ),
                )
                response = response.candidates[0].content.parts[0]

                backend_details += "- Function call:\n"
                backend_details += (
                    "   - Function name: ```"
                    + str(api_requests_and_responses[-1][0])
                    + "```"
                )
                backend_details += "\n\n"
                backend_details += (
                    "   - Function parameters: ```"
                    + str(api_requests_and_responses[-1][1])
                    + "```"
                )
                backend_details += "\n\n"
                backend_details += (
                    "   - API response: ```"
                    + str(api_requests_and_responses[-1][2])
                    + "```"
                )
                backend_details += "\n\n"
                with message_placeholder.container():
                    st.markdown(backend_details)

            except AttributeError:
                function_calling_in_process = False

        time.sleep(3)

        full_response = response.text
        with message_placeholder.container():
            st.markdown(full_response.replace("$", "\$"))  # noqa: W605
            with st.expander("Function calls, parameters, and responses:"):
                st.markdown(backend_details)

        st.session_state.messages.append(
            {
                "role": "assistant",
                "content": full_response,
                "backend_details": backend_details,
            }
        )<|MERGE_RESOLUTION|>--- conflicted
+++ resolved
@@ -4,11 +4,7 @@
 import streamlit as st
 from vertexai.generative_models import FunctionDeclaration, GenerativeModel, Part, Tool
 
-<<<<<<< HEAD
-BIGQUERY_DATASET_ID = "dst-master.performanceoverview"
-=======
-BIGQUERY_DATASET_ID = "dst-master.product_adoption.p0_totalStats"
->>>>>>> e0c08bca
+BIGQUERY_DATASET_ID = "thelook_ecommerce"
 
 list_datasets_func = FunctionDeclaration(
     name="list_datasets",
@@ -87,12 +83,8 @@
 )
 
 st.set_page_config(
-    page_title="AskDST",
-<<<<<<< HEAD
-    page_icon="dst_logo.png",
-=======
-    page_icon="dst_logo_black.png",
->>>>>>> e0c08bca
+    page_title="SQL Talk with BigQuery",
+    page_icon="vertex-ai.png",
     layout="wide",
 )
 
@@ -100,37 +92,22 @@
 with col1:
     st.title("AskDST")
 with col2:
-<<<<<<< HEAD
-    st.image("dst_logo.png")
-
-st.subheader("Powered by Gemini & DST PerformanceOverview Table")
+    st.image("vertex-ai.png")
+
+st.subheader("Powered by Function Calling in Gemini")
 
 st.markdown(
-    "[go/dst-site](https://sites.google.com/corp/google.com/sellside-datasolutions/home)"
-=======
-    st.image("dst_logo_black.png")
-
-st.subheader("Datasinights powered by DST Performance Overview & Gemini")
-
-st.markdown(
-    "[DST](https://sites.google.com/corp/google.com/sellside-datasolutions/home)"
->>>>>>> e0c08bca
+    "[Source Code](https://github.com/GoogleCloudPlatform/generative-ai/tree/main/gemini/function-calling/sql-talk-app/)   •   [Documentation](https://cloud.google.com/vertex-ai/docs/generative-ai/multimodal/function-calling)   •   [Codelab](https://codelabs.developers.google.com/codelabs/gemini-function-calling)   •   [Sample Notebook](https://github.com/GoogleCloudPlatform/generative-ai/blob/main/gemini/function-calling/intro_function_calling.ipynb)"
 )
 
 with st.expander("Sample prompts", expanded=True):
     st.write(
         """
-<<<<<<< HEAD
-        - Whats the best performing ad format for company name XXX?
-        - Whats last quarter revenue for company xxx on their web inventory?
-        - Whats the avg revenue in vertical xxx?
-        - How much muted inventory does my publisher have this month?
-=======
         - What kind of information is in this database?
-        - How many tables are there in this dataset?
-        - Whats the total revenue for publisher xxx?
-        - Whats the lowest performing ad format for publisher xxx?
->>>>>>> e0c08bca
+        - What percentage of orders are returned?
+        - How is inventory distributed across our regional distribution centers?
+        - Do customers typically place more than one order?
+        - Which product categories have the highest profit margins?
     """
     )
 

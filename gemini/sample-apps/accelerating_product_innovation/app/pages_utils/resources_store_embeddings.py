"""
This module provides functions for processing uploaded files, generating text
embeddings,
and managing data within the Google Cloud Storage (GCS) bucket.

This module:
    * Parses different file formats (CSV, text, Word, PDF), extracts
      text, splits it into chunks, and creates data packets.
    * Leverages `embedding_model_with_backoff` to embed text chunks.
    * Uploads processed data packets to a GCS bucket.
    * Stores embeddings alongside their associated metadata.
"""

# pylint: disable=E0401

import asyncio
import json
import logging
import os
from typing import Any, List, Union

from PyPDF2 import PdfReader
import aiohttp
from app.pages_utils import insights
from app.pages_utils.embedding_model import embedding_model_with_backoff
from app.pages_utils.pages_config import GLOBAL_CFG

import docx
from dotenv import load_dotenv
from google.cloud import storage
import numpy as np
import pandas as pd
import streamlit as st
from streamlit.runtime.uploaded_file_manager import UploadedFile

load_dotenv()

PROJECT_ID = os.getenv("PROJECT_ID")
LOCATION = os.getenv("LOCATION")

logging.basicConfig(format="%(levelname)s:%(message)s", level=logging.DEBUG)

# Define storage bucket
storage_client = storage.Client(project=PROJECT_ID)
bucket = storage_client.bucket(GLOBAL_CFG["bucket_name"])


def get_chunks_iter(text: str, maxlength: int) -> list[str]:
    """Gets the chunks of text from a string.

    This function gets the chunks of text from a string.
    It splits the string into chunks of the specified maximum length and
    returns a list of the chunks.

    Args:
        text (str): The string to get the chunks of.
        maxlength (int): The maximum length of the chunks.

    Returns:
        list[str]: A list of the chunks of text.
    """
    start = 0
    end = 0
    final_chunk = []
    while start + maxlength < len(text) and end != -1:
        end = text.rfind(" ", start, start + maxlength + 1)
        final_chunk.append(text[start:end])
        start = end + 1
    final_chunk.append(text[start:])
    return final_chunk


def chunk_and_store_data(
    uploaded_file: Union[UploadedFile, List[UploadedFile]],
    file_content: str,
) -> list:
    """Creates a data packet.

    This function creates a data packet.
    It takes the file name, page number, chunk number, and file content as
    input and returns a dictionary with the data packet.

    Args:
        uploaded_file: File like object from streamlit uploader.
        file_content (str): The contents of the file.

    Returns:
        final_data: A list of data packets.
    """
    # Creating a simple dictionary to store all information
    # (content and metadata) extracted from the document

    # Return if empty or invalid file is found.
    if file_content == "":
        return []

    final_data = []

    # Split file into chunks and process each chunk in parllel.
    text_chunks = get_chunks_iter(file_content, 2000)
    for chunk_number, chunk_content in enumerate(text_chunks):
        data_packet = {}
        data_packet["file_name"] = uploaded_file.name
        data_packet["chunk_number"] = str(chunk_number)
        data_packet["content"] = chunk_content

        # Append all chunks to final_data.
        final_data.append(data_packet)

    return final_data


async def add_type_col(pdf_data: pd.DataFrame) -> pd.DataFrame:
    """
    Adds 'type' column to pdf_data.
    """
    pdf_data["types"] = pdf_data["content"].apply(lambda x: type(x))
    return pdf_data


async def add_embedding_col(pdf_data: pd.DataFrame) -> pd.DataFrame:
    """Adds an 'embedding' column to the PDF data.

    This function adds an 'embedding' column to the PDF data.
    It uses the 'apply' function to apply the 'generate_embeddings' function
    to each row of the 'content' column and returns the resulting DataFrame.

    Args:
        pdf_data (pd.DataFrame): The PDF data.
        ti (int): The task index.

    Returns:
        pd.DataFrame: The PDF data with the 'embedding' column.
    """
    # Make request data payload
    json_data = pdf_data["content"].to_json()
    data = {"pdf_data": json_data}
    data_json = json.dumps(data)
    # Make request headers
    headers = {"Content-Type": "application/json"}

    async with aiohttp.ClientSession() as session:
        # URL for cloud function.
        url = f"""https://us-central1-{PROJECT_ID}.cloudfunctions.net/text-embedding"""

        # Call cloud function to generate embeddings with data and headers.
        async with session.post(
            url, data=data_json, headers=headers, verify_ssl=False
        ) as response:
            # Process cloud function Response
            if response.status == 200:
                response_text = await response.text()
                final_response = json.loads(response_text)
                embedding = final_response["embedding_column"]
                embedding = pd.Series(embedding[0])
                pdf_data["embedding"] = embedding
            else:
                logging.debug("Request failed", await response.text())

    logging.debug("Embedding call end")

    return pdf_data


async def process_rows(df: pd.DataFrame, filename: str, header: list) -> pd.DataFrame:
    """Processes the rows.

    This function processes the rows.
    It iterates over the rows of the DataFrame and creates a data packet for
    each row.
    It then returns a DataFrame with the data packets.

    Args:
        df (pd.DataFrame): The DataFrame to process.
        filename (str): The name of the file.
        header (list): The header of the file.

    Returns:
        pd.DataFrame: A DataFrame with the data packets.
    """
    final_data = []
    last_index = len(df)
    for i in range(last_index):
        chunk_content = ""
        for j, head in enumerate(header):
            chunk_content += f"{head} is {df.iloc[[i], [j]].squeeze()}. "
        data_packet = {}
        data_packet["file_name"] = filename
        data_packet["chunk_number"] = i + 1
        data_packet["content"] = chunk_content

        final_data.append(data_packet)
    pdf_data = pd.DataFrame.from_dict(final_data)
    return pdf_data


async def csv_processing(
    df: pd.DataFrame,
    header: list,
    embeddings_df: pd.DataFrame,
    file: str,
) -> None:
    """Processes the CSV file.

    This function processes the CSV file.
    It splits the DataFrame into chunks and processes each chunk in parallel.
    It then concatenates the results and uploads the resulting DataFrame to
    the GCS bucket.

    Args:
        df (pd.DataFrame): The DataFrame to process.
        header (list): The header of the file.
        embeddings_df (pd.DataFrame): The DataFrame with the stored embeddings.
        file (str): The name of the file.
    """
    pdf_data = pd.DataFrame()
    df_size = len(df)
    chunk_size = 100  # Default chunk size if df_size is below all thresholds
    chunk_sizes = {
        1_000_000: 100_000,
        100_000: 10_000,
        10_000: 1_000,
    }
    for threshold, size in chunk_sizes.items():
        if df_size > threshold:
            chunk_size = size

    chunks = np.array_split(df, chunk_size)

    # Parallel processing in stages
    processed_chunks = await asyncio.gather(
<<<<<<< HEAD
        *(process_rows(chunk, file, header) for i, chunk in enumerate(chunks))
=======
        *(process_rows(chunk, file, header, i) for i, chunk in enumerate(chunks))
>>>>>>> 2dae2cc5
    )
    typed_chunks = await asyncio.gather(
        *(add_type_col(chunk) for chunk in processed_chunks)
    )
    embedded_chunks = await asyncio.gather(
        *(add_embedding_col(chunk) for chunk in typed_chunks)
    )

    # Combine, merge, deduplicate, and upload
    pdf_data = pd.concat(embedded_chunks + [embeddings_df])
    pdf_data = pdf_data.drop_duplicates(subset="content", keep="first").reset_index(
        drop=True
    )
    bucket.blob(
        f"{st.session_state.product_category}/embeddings.json"
    ).upload_from_string(pdf_data.to_json(), "application/json")


def load_file_content(
    uploaded_file: Union[UploadedFile, List[UploadedFile]],
    uploaded_file_blob: storage.Blob,
) -> Any:
    """Loads and processes the content of various file types (text, docx, pdf).

    Args:
        uploaded_file: The file to convert to data packets.
        uploaded_file_blob (optional): A Google Cloud Storage Blob object. If
        provided, the function will upload the file content to the blob.

    Returns:
        The extracted text content of the file(s) as a single string.
    """
    # Handle case if a text file has been uploaded.
    if uploaded_file.type == "text/plain":
        # Read and decode contents of the file.
        file_content = uploaded_file.read().decode("utf-8")
        file_content = file_content.replace("\n", " ")
        uploaded_file_blob.upload_from_string(
            file_content, content_type=uploaded_file.type
        )
    # Handle case when uploaded file is a document.
    elif (
        uploaded_file.type
        == "application/vnd.openxmlformats-officedocument.wordprocessingml.document"
    ):
        # Read and clean up contents of the document.
        doc = docx.Document(uploaded_file)
        file_content = ""
        for para in doc.paragraphs:
            file_content += para.text
        "\n".join(file_content)
        uploaded_file_blob.upload_from_string(
            file_content, content_type=uploaded_file.type
        )
    else:
        # Read and process contents of the pdf file.
        pdf_content = uploaded_file.read()
        uploaded_file_blob.upload_from_string(
            pdf_content, content_type=uploaded_file.type
        )
        # Extract pages from the pdf.
        reader = PdfReader(uploaded_file)
        num_pgs = len(reader.pages)
        file_content = ""
        # Separately load text from each page of the pdf.
        for page_num in range(num_pgs):
            page = reader.pages[page_num]
            pg = page.extract_text()
            file_content += pg
    return file_content


def create_and_store_embeddings(
    uploaded_file: Union[UploadedFile, List[UploadedFile]]
) -> None:
    """Converts the file to data packets.

    This function converts the file to data packets.
    It checks the file type and processes the file accordingly.
    It then uploads the resulting DataFrame to the GCS bucket.

    Args:
        uploaded_file: The file to convert to data packets.
    """
    with st.spinner("Uploading files..."):
        uploaded_file_blob = bucket.blob(
            f"{st.session_state.product_category}/{uploaded_file.name}"
        )

        embeddings_df = insights.get_stored_embeddings_as_df()
        final_data = []

        # Processing for csv/text files.
        if uploaded_file.type == "text/csv":
            # Read the csv file contents.
            df = pd.read_csv(uploaded_file)
            uploaded_file_blob.upload_from_string(df.to_csv(), "text/csv")

            # Return if file is empty or contents cannot be read.
            if df.empty:
                return

            # Create a list of csv file columns.
            header = []
            for col in df.columns:
                header.append(col)

            # Parallely create embeddings and store contents of the csv file
            # to the GCS bucket.
            with st.spinner("Processing csv...this might take some time..."):
                asyncio.run(
                    csv_processing(df, header, embeddings_df, uploaded_file.name)
                )
            return

        file_content = load_file_content(uploaded_file, uploaded_file_blob)
        # Append processed content from the page to final data.
        final_data = chunk_and_store_data(
            uploaded_file=uploaded_file,
            file_content=file_content,
        )
        if len(final_data) == 0:
            return
        # Stores the embeddings in the GCS bucket.
        with st.spinner("Storing Embeddings"):
            # Create a dataframe from final chuncked data.
            pdf_data = pd.DataFrame.from_dict(final_data)
            pdf_data.reset_index(inplace=True, drop=True)

            # Add datatype column to df.
            pdf_data["types"] = pdf_data["content"].apply(lambda x: type(x))

            # Add embedding column to df for text embeddings.
            pdf_data["embedding"] = pdf_data["content"].apply(
                lambda x: embedding_model_with_backoff([x])
            )
            pdf_data["embedding"] = pdf_data.embedding.apply(np.array)

            # Concatenate the data of newly uploaded files with that of
            # existing file embeddings
            pdf_data = pd.concat([embeddings_df, pdf_data])
            pdf_data = pdf_data.drop_duplicates(subset=["content"], keep="first")
            pdf_data.reset_index(inplace=True, drop=True)

            # Upload newly created embeddings to gcs
            bucket.blob(
                f"{st.session_state.product_category}/embeddings.json"
            ).upload_from_string(pdf_data.to_json(), "application/json")<|MERGE_RESOLUTION|>--- conflicted
+++ resolved
@@ -162,7 +162,9 @@
     return pdf_data
 
 
-async def process_rows(df: pd.DataFrame, filename: str, header: list) -> pd.DataFrame:
+async def process_rows(
+    df: pd.DataFrame, filename: str, header: list
+) -> pd.DataFrame:
     """Processes the rows.
 
     This function processes the rows.
@@ -229,11 +231,7 @@
 
     # Parallel processing in stages
     processed_chunks = await asyncio.gather(
-<<<<<<< HEAD
         *(process_rows(chunk, file, header) for i, chunk in enumerate(chunks))
-=======
-        *(process_rows(chunk, file, header, i) for i, chunk in enumerate(chunks))
->>>>>>> 2dae2cc5
     )
     typed_chunks = await asyncio.gather(
         *(add_type_col(chunk) for chunk in processed_chunks)
@@ -244,9 +242,9 @@
 
     # Combine, merge, deduplicate, and upload
     pdf_data = pd.concat(embedded_chunks + [embeddings_df])
-    pdf_data = pdf_data.drop_duplicates(subset="content", keep="first").reset_index(
-        drop=True
-    )
+    pdf_data = pdf_data.drop_duplicates(
+        subset="content", keep="first"
+    ).reset_index(drop=True)
     bucket.blob(
         f"{st.session_state.product_category}/embeddings.json"
     ).upload_from_string(pdf_data.to_json(), "application/json")
@@ -345,7 +343,9 @@
             # to the GCS bucket.
             with st.spinner("Processing csv...this might take some time..."):
                 asyncio.run(
-                    csv_processing(df, header, embeddings_df, uploaded_file.name)
+                    csv_processing(
+                        df, header, embeddings_df, uploaded_file.name
+                    )
                 )
             return
 
@@ -375,7 +375,9 @@
             # Concatenate the data of newly uploaded files with that of
             # existing file embeddings
             pdf_data = pd.concat([embeddings_df, pdf_data])
-            pdf_data = pdf_data.drop_duplicates(subset=["content"], keep="first")
+            pdf_data = pdf_data.drop_duplicates(
+                subset=["content"], keep="first"
+            )
             pdf_data.reset_index(inplace=True, drop=True)
 
             # Upload newly created embeddings to gcs

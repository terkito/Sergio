"""
This module provides the 'create_email_pdf' function,
responsible for generating a PDF containing email content and an image.

* PDF Structure:
    * Includes the email's subject as a heading.
    * Incorporates the email body text.
    * Embeds a specified image.
* Formatting:  Applies layout and styling to the PDF content.
"""

import logging
import os

<<<<<<< HEAD
import streamlit as st

from app.pages_utils.utils_pdf_generation import (
    add_formatted_page,
    check_add_page,
)
=======
from app.pages_utils.utils_pdf_generation import add_formatted_page, check_add_page
>>>>>>> f3f8dcaf
from app.pages_utils.utils_pdf_template import PDFRounded as FPDF
import streamlit as st

logging.basicConfig(
    format="%(levelname)s:%(message)s", level=logging.DEBUG
)


def create_email_pdf(title, email_text, filename, image_name):
    """Creates a PDF document from an email.

    The PDF document contains the email subject, body, and an image.
    The title of the PDF document is set to the title of the email.

    Args:
        title: The title of the email.
        email_text: The body of the email.
        filename: The name of the PDF file to be created.
        image_name: The name of the image file to be included in the PDF document.
    """
    pdf = FPDF()
    parts = email_text.split("\n", 1)
    subject = parts[0]
    text = parts[1]
    add_formatted_page(pdf)

    pdf.set_xy(15, 15)
    pdf.set_text_color(106, 144, 226)
    pdf.set_font("Arial", "B", 11)
    pdf.multi_cell(
        180,
        5,
        f"{title} {st.session_state.product_category}",
        0,
        align="C",
    )

    pdf.set_text_color(0, 0, 0)

    pdf.set_font("Arial", "B", 11)
    pdf.set_xy(17, 25)
    pdf.multi_cell(180, 5, subject, 0, align="C")
    print(os.path)
    pdf.image(f"./{image_name}", x=60, y=40, w=90, h=70)

    pages = check_add_page(pdf, text)
    pdf.set_font("Arial", "", 11)
    for i, page in enumerate(pages):
        # Check if an empty page is encountered.
        if page.strip() == "":
            continue

        # First page
        if i == 0:
            pdf.set_xy(17, 120)
            pdf.multi_cell(170, 5, page)

        # Remaining pages after the first page
        else:
            # Add new page.
            add_formatted_page(pdf)
            pdf.set_font("Arial", "", 11)

            pdf.set_xy(17, 15)
            pdf.multi_cell(170, 5, page)

    pdf.output(f"{filename}.pdf", "F")<|MERGE_RESOLUTION|>--- conflicted
+++ resolved
@@ -12,16 +12,7 @@
 import logging
 import os
 
-<<<<<<< HEAD
-import streamlit as st
-
-from app.pages_utils.utils_pdf_generation import (
-    add_formatted_page,
-    check_add_page,
-)
-=======
 from app.pages_utils.utils_pdf_generation import add_formatted_page, check_add_page
->>>>>>> f3f8dcaf
 from app.pages_utils.utils_pdf_template import PDFRounded as FPDF
 import streamlit as st
 

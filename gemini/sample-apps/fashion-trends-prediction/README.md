--- conflicted
+++ resolved
@@ -2,11 +2,7 @@
 
 | | | |
 |-|-|-|
-<<<<<<< HEAD
-|Author(s) | [Devika Mittal](https://github.com/devikamittal19) | Shubham Saurav |
-=======
 |Author(s) | [Devika Mittal](https://github.com/devikamittal19) | [Shubham Saurav](https://github.com/shubhgoogle) |
->>>>>>> fd35ade4
 
 This Cloud Run application helps fashion retailers to stay ahead of the fashion curve and predict upcoming trends by analyzing fashion trends that are popular on Instagram among celebrities and influencers, because these trends are likely to become popular in the mainstream soon.
 
